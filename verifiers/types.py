--- conflicted
+++ resolved
@@ -88,11 +88,7 @@
 
     prompt_ids: list[list[int]]
     prompt_mask: list[list[int]]
-<<<<<<< HEAD
-    image_grid: list[list[int]]
-=======
     image_grid_thw: list[list[int]]
->>>>>>> e000737f
     pixel_values: list[list[float]]
     completion_ids: list[list[int]]
     completion_mask: list[list[int]]
