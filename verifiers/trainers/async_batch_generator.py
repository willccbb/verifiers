<<<<<<< HEAD
import threading
import queue
from typing import Dict, Any, Optional, List
from dataclasses import dataclass, field
import time
import torch
from collections import deque


@dataclass
class BatchRequest:
    """Request for batch generation"""
    batch_id: int
    env_inputs: Dict[str, List[Any]]
    processing_class: Any
    mask_env_responses: bool
    max_completion_length: int
    mask_truncated_completions: bool
    max_concurrent: int
    device: torch.device
    accelerator: Any
    process_index: int
    num_processes: int
    local_batch_size: int


@dataclass
class BatchResult:
=======
import asyncio
import logging
import queue
import threading
import time
from collections import deque
from typing import Any

from pydantic import BaseModel, Field

from verifiers import GenerateOutputs
from verifiers.types import ProcessedOutputs


class BatchRequest(BaseModel):
    """Request for batch generation"""

    batch_id: int
    env_inputs: dict[str, list[Any]]
    processing_class: Any
    mask_env_responses: bool
    max_seq_len: int
    mask_truncated_completions: bool
    zero_truncated_completions: bool
    max_concurrent: int


class BatchResult(BaseModel):
>>>>>>> 37d72437
    """Result from batch generation"""

    batch_id: int
    processed_results: ProcessedOutputs
    generation_time: float = 0.0
<<<<<<< HEAD
    all_reward_dict: Dict[str, List[float]] = field(default_factory=dict)  # All reward scores
    completions: List[Any] = field(default_factory=list)  # Store completions for logging
    prompts: List[Any] = field(default_factory=list)  # Store prompts for logging
    turn_rewards: List[List[float]] | None = None  # Optional per-utterance rewards


class AsyncBatchGenerator:
    """
    Manages asynchronous batch generation for GRPO training.
    
    This class runs generation in a separate thread, allowing training to continue
    while future batches are being generated. It maintains a queue of pending
    generation requests and completed results.
    """
    
    def __init__(
        self,
        env,
        client,
        model_name: str,
        sampling_args: Dict[str, Any],
        num_batches_ahead: int = 1,
        max_queue_size: Optional[int] = None,
        generation_timeout: float = 300.0,  # 5 minutes default
    ):
        self.env = env
        self.client = client
        self.model_name = model_name
        self.sampling_args = sampling_args
        self.num_batches_ahead = num_batches_ahead
        self.max_queue_size = max_queue_size or max(num_batches_ahead * 2, 4)
        self.generation_timeout = generation_timeout
        
        # Queues for communication
        self.request_queue = queue.Queue()
        self.result_queue = queue.Queue(maxsize=self.max_queue_size)
        
        # Tracking
        self.pending_batches = set()  # batch_ids currently being processed
        self.completed_batches = {}  # batch_id -> BatchResult
        self.next_expected_batch = 0
        self.generation_times = deque(maxlen=100)  # Track recent generation times
        
        # Thread management
        self.worker_thread = None
        self.stop_event = threading.Event()
        self.started = False
        
        # Synchronization
        self._lock = threading.Lock()
        
    def start(self):
        """Start the async generation worker thread"""
        if self.started:
            return
            
        self.worker_thread = threading.Thread(
            target=self._generation_worker,
            daemon=True,
            name="AsyncBatchGenerator"
        )
        self.worker_thread.start()
        self.started = True
        
    def stop(self):
        """Stop the async generation worker thread"""
        if not self.started:
            return
            
        self.stop_event.set()
        # Send poison pill
        self.request_queue.put(None)
        
        if self.worker_thread:
            self.worker_thread.join(timeout=10.0)
            
        self.started = False
        
    def submit_batch(self, request: BatchRequest) -> bool:
        """
        Submit a batch for async generation.
        
        Returns:
            bool: True if submitted successfully, False if queue is full
        """
        if not self.started:
            raise RuntimeError("AsyncBatchGenerator not started")
            
        with self._lock:
            if request.batch_id in self.pending_batches:
                return True  # Already submitted
                
            if len(self.pending_batches) >= self.max_queue_size:
                return False  # Queue full
                
            self.pending_batches.add(request.batch_id)
            
        self.request_queue.put(request)
        return True
        
    def get_batch(self, batch_id: int, timeout: Optional[float] = None) -> BatchResult:
        """
        Get a completed batch result. Blocks until the batch is ready.
        
        Args:
            batch_id: The batch ID to retrieve
            timeout: Maximum time to wait (uses generation_timeout if None)
            
        Returns:
            BatchResult: The completed batch result
            
        Raises:
            TimeoutError: If batch doesn't complete within timeout
            RuntimeError: If generation failed
        """
        timeout = timeout or self.generation_timeout
        start_time = time.time()
        
        while True:
            # Check if already completed
            with self._lock:
                if batch_id in self.completed_batches:
                    return self.completed_batches.pop(batch_id)
                    
            # Check for new results
            try:
                result = self.result_queue.get(timeout=0.1)
                with self._lock:
                    self.completed_batches[result.batch_id] = result
                    self.pending_batches.discard(result.batch_id)
                    
                # If this is our batch, return it
                if result.batch_id == batch_id:
                    with self._lock:
                        return self.completed_batches.pop(batch_id)
                        
            except queue.Empty:
                pass
                
            # Check timeout
            if time.time() - start_time > timeout:
                raise TimeoutError(f"Batch {batch_id} generation timed out after {timeout}s")
                
    def get_pending_count(self) -> int:
        """Get number of batches currently being generated"""
        with self._lock:
            return len(self.pending_batches)
            
    def get_completed_count(self) -> int:
        """Get number of completed batches waiting to be retrieved"""
        with self._lock:
            return len(self.completed_batches)
            
    def get_average_generation_time(self) -> float:
        """Get average generation time for recent batches"""
        if not self.generation_times:
            return 0.0
        return sum(self.generation_times) / len(self.generation_times)
        
    def should_submit_more(self) -> bool:
        """Check if we should submit more batches for generation"""
        with self._lock:
            total_pending = len(self.pending_batches) + len(self.completed_batches)
            return total_pending < self.num_batches_ahead
            
    def _generation_worker(self):
        """Worker thread that processes generation requests"""
        while not self.stop_event.is_set():
            try:
                # Get next request
                request = self.request_queue.get(timeout=0.1)
                if request is None:  # Poison pill
                    break
                    
                # Generate batch
                start_time = time.time()
                result = self._generate_batch(request)
                generation_time = time.time() - start_time
                result.generation_time = generation_time
                self.generation_times.append(generation_time)
                        
                # Put result in queue
                self.result_queue.put(result)
                
            except queue.Empty:
                continue

    def _generate_batch(self, request: BatchRequest) -> BatchResult:
        """
        Generate a single batch. This runs in the worker thread.
        """
        # Call environment generation
        env_results = self.env.generate(
=======
    all_reward_dict: dict[str, list[float]] = Field(
        default_factory=dict
    )  # All reward scores
    completions: list[Any] = Field(
        default_factory=list
    )  # Store completions for logging
    prompts: list[Any] = Field(default_factory=list)  # Store prompts for logging


class AsyncBatchGenerator:
    """
    Manages asynchronous batch generation for GRPO training.

    This class runs generation in a separate thread, allowing training to continue
    while future batches are being generated. It maintains a queue of pending
    generation requests and completed results.
    """

    def __init__(
        self,
        env,
        client_config,
        model_name: str,
        sampling_args: dict[str, Any],
        num_batches_ahead: int = 1,
        max_queue_size: int | None = None,
        generation_timeout: float = 300.0,  # 5 minutes default
    ):
        self.env = env
        self.client_config = client_config
        self.client = None  # Will be created in worker thread
        self.model_name = model_name
        self.sampling_args = sampling_args
        self.num_batches_ahead = num_batches_ahead
        self.max_queue_size = max_queue_size or max(num_batches_ahead * 2, 4)
        self.generation_timeout = generation_timeout

        # Queues for communication
        self.request_queue = queue.Queue()
        self.result_queue = queue.Queue()
        self.is_generating = False

        # Tracking
        self.pending_batches = set()  # batch_ids currently being processed
        self.completed_batches = {}  # batch_id -> BatchResult
        self.next_expected_batch = 0
        self.generation_times = deque(maxlen=100)  # Track recent generation times

        # Thread management
        self.worker_thread = None
        self.stop_event = threading.Event()
        self.logger = logging.getLogger(f"AsyncBatchGenerator-{id(self)}")
        self.is_generating = False  # Track if currently generating
        self.worker_loop = None  # Will be set in worker thread
        self.started = False  # Track if generator is started

        # Synchronization
        self._lock = threading.Lock()

    def start(self):
        """Start the async generation worker thread"""
        if self.started:
            return

        self.worker_thread = threading.Thread(
            target=self._generation_worker, daemon=True, name="AsyncBatchGenerator"
        )
        self.worker_thread.start()
        self.started = True

    def stop(self):
        """Stop the async generation worker thread"""
        if not self.started:
            return

        self.stop_event.set()
        # Send poison pill
        self.request_queue.put(None)

        if self.worker_thread:
            self.worker_thread.join(timeout=10.0)

        self.started = False

    def submit_batch(self, request: BatchRequest) -> bool:
        """
        Submit a batch for async generation.

        Returns:
            bool: True if submitted successfully, False if queue is full
        """
        if not self.started:
            raise RuntimeError("AsyncBatchGenerator not started")

        with self._lock:
            if request.batch_id in self.pending_batches:
                return True  # Already submitted

            if len(self.pending_batches) >= self.max_queue_size:
                return False  # Queue full

            self.pending_batches.add(request.batch_id)

        self.request_queue.put(request)
        return True

    def get_batch(self, batch_id: int, timeout: float | None = None) -> BatchResult:
        """
        Get a completed batch result. Blocks until the batch is ready.

        Args:
            batch_id: The batch ID to retrieve
            timeout: Maximum time to wait (uses generation_timeout if None)

        Returns:
            BatchResult: The completed batch result

        Raises:
            TimeoutError: If batch doesn't complete within timeout
            RuntimeError: If generation failed
        """
        timeout = timeout or self.generation_timeout
        start_time = time.time()

        while True:
            # Check if already completed
            with self._lock:
                if batch_id in self.completed_batches:
                    return self.completed_batches.pop(batch_id)

            # Check for new results
            try:
                result = self.result_queue.get(timeout=0.1)
                with self._lock:
                    self.completed_batches[result.batch_id] = result
                    self.pending_batches.discard(result.batch_id)

                # If this is our batch, return it
                if result.batch_id == batch_id:
                    with self._lock:
                        return self.completed_batches.pop(batch_id)

            except queue.Empty:
                pass

            # Check timeout
            if time.time() - start_time > timeout:
                raise TimeoutError(
                    f"Batch {batch_id} generation timed out after {timeout}s"
                )

    def get_pending_count(self) -> int:
        """Get number of batches currently being generated"""
        with self._lock:
            return len(self.pending_batches)

    def get_completed_count(self) -> int:
        """Get number of completed batches waiting to be retrieved"""
        with self._lock:
            return len(self.completed_batches)

    def get_average_generation_time(self) -> float:
        """Get average generation time for recent batches"""
        if not self.generation_times:
            return 0.0
        return sum(self.generation_times) / len(self.generation_times)

    def should_submit_more(self) -> bool:
        """Check if we should submit more batches for generation"""
        with self._lock:
            total_pending = len(self.pending_batches) + len(self.completed_batches)
            return total_pending < self.num_batches_ahead

    def _generation_worker(self):
        """Worker thread that processes generation requests"""
        # Create event loop for this thread
        loop = asyncio.new_event_loop()
        asyncio.set_event_loop(loop)
        self.worker_loop = loop  # Store the event loop reference

        # Create the AsyncOpenAI client within this event loop
        import httpx
        from openai import AsyncOpenAI

        self.client = AsyncOpenAI(
            base_url=self.client_config["base_url"],
            api_key=self.client_config["api_key"],
            http_client=httpx.AsyncClient(
                limits=httpx.Limits(
                    max_connections=self.client_config["http_client_args"]["limits"][
                        "max_connections"
                    ]
                ),
                timeout=self.client_config["http_client_args"]["timeout"],
            ),
        )

        try:
            while not self.stop_event.is_set():
                try:
                    # Get next request
                    request = self.request_queue.get(timeout=0.1)
                    if request is None:  # Poison pill
                        break

                    # Generate batch using the async method
                    start_time = time.time()
                    result = loop.run_until_complete(
                        self._generate_batch_async(request)
                    )
                    generation_time = time.time() - start_time
                    result.generation_time = generation_time
                    self.generation_times.append(generation_time)
                    self.result_queue.put(result)
                except queue.Empty:
                    continue
                except Exception as e:
                    self.logger.error(f"Error in generation worker: {e}")
                    raise e
        finally:
            # Clean up the client
            if self.client:
                loop.run_until_complete(self.client.close())
            # Clean up the event loop
            loop.close()
            asyncio.set_event_loop(None)

    async def _generate_batch_async(self, request: BatchRequest) -> BatchResult:
        """
        Generate a single batch asynchronously.
        """
        # Call environment generation
        self.is_generating = True
        env_results = await self.env.a_generate(
>>>>>>> 37d72437
            request.env_inputs,
            client=self.client,
            model=self.model_name,
            sampling_args=self.sampling_args,
            score_rollouts=True,
            max_concurrent=request.max_concurrent,
        )
<<<<<<< HEAD
        
        # Extract all reward-related keys
        all_reward_dict = {}
        reward_keys = [k for k in env_results.keys() if k.endswith('_func') or k == 'reward']
        for key in reward_keys:
            all_reward_dict[key] = env_results[key]
        
        # Process results
        processed_results = self.env.process_env_results(
            env_results['prompt'],
            env_results['completion'],
            env_results['state'],
            env_results['reward'],
            processing_class=request.processing_class,
            mask_env_responses=request.mask_env_responses,
            max_completion_length=request.max_completion_length,
            mask_truncated_completions=request.mask_truncated_completions
        )
        
=======
        self.is_generating = False

        # Extract all reward-related keys
        all_reward_dict = {
            "reward": env_results.reward,
        }
        for k in env_results.metrics:
            all_reward_dict[k] = env_results.metrics[k]

        # Process results
        processed_results = self.env.process_env_results_vllm(
            prompts=env_results.prompt,
            completions=env_results.completion,
            states=env_results.state,
            rewards=env_results.reward,
            processing_class=request.processing_class,
            max_seq_len=request.max_seq_len,
            mask_env_responses=request.mask_env_responses,
            mask_truncated_completions=request.mask_truncated_completions,
            zero_truncated_completions=request.zero_truncated_completions,
        )

>>>>>>> 37d72437
        return BatchResult(
            batch_id=request.batch_id,
            processed_results=processed_results,
            all_reward_dict=all_reward_dict,
<<<<<<< HEAD
            completions=env_results['completion'],
            prompts=env_results['prompt'],
            turn_rewards=env_results.get('turn_rewards') if isinstance(env_results, dict) else None,
        ) 
=======
            completions=env_results.completion,
            prompts=env_results.prompt,
        )

    async def _evaluate_async(self, num_samples: int = -1) -> GenerateOutputs:
        """
        Run evaluation in the worker thread's event loop.
        """
        # Get evaluation dataset
        if self.env.eval_dataset is None:
            self.env.logger.info(
                "eval_dataset is not set, falling back to train dataset"
            )
            assert self.env.dataset is not None
            inputs = self.env.get_dataset(n=num_samples)
        else:
            inputs = self.env.get_eval_dataset(n=num_samples)
        assert inputs is not None, "No dataset found"

        # Run generation on eval dataset
        results = await self.env.a_generate(
            inputs,
            client=self.client,
            model=self.model_name,
            sampling_args=self.sampling_args,
        )
        return results

    def evaluate(self, num_samples: int = -1) -> GenerateOutputs:
        """
        Run evaluation synchronously by creating a separate thread with its own event loop.
        """
        if not self.started:
            raise RuntimeError("AsyncBatchGenerator not started")

        # Run evaluation in a separate thread to avoid event loop conflicts
        result_container = []
        exception_container = []

        def run_evaluation():
            # Create a new event loop for this thread
            loop = asyncio.new_event_loop()
            asyncio.set_event_loop(loop)

            # Create a new client for this evaluation
            import httpx
            from openai import AsyncOpenAI

            eval_client = AsyncOpenAI(
                base_url=self.client_config["base_url"],
                api_key=self.client_config["api_key"],
                http_client=httpx.AsyncClient(
                    limits=httpx.Limits(
                        max_connections=self.client_config["http_client_args"][
                            "limits"
                        ]["max_connections"]
                    ),
                    timeout=self.client_config["http_client_args"]["timeout"],
                ),
            )

            async def run_eval():
                try:
                    # Get evaluation dataset
                    if self.env.eval_dataset is None:
                        self.env.logger.info(
                            "eval_dataset is not set, falling back to train dataset"
                        )
                        assert self.env.dataset is not None
                        inputs = self.env.get_dataset(n=num_samples)
                    else:
                        inputs = self.env.get_eval_dataset(n=num_samples)
                    assert inputs is not None, "No dataset found"

                    # Run generation on eval dataset
                    results = await self.env.a_generate(
                        inputs,
                        client=eval_client,
                        model=self.model_name,
                        sampling_args=self.sampling_args,
                    )
                    result_container.append(results)
                except Exception as e:
                    exception_container.append(e)
                finally:
                    await eval_client.close()

            try:
                loop.run_until_complete(run_eval())
            finally:
                loop.close()
                asyncio.set_event_loop(None)

        # Run evaluation in a separate thread
        import threading

        eval_thread = threading.Thread(target=run_evaluation)
        eval_thread.start()
        eval_thread.join(timeout=self.generation_timeout)

        if eval_thread.is_alive():
            raise TimeoutError(f"Evaluation timed out after {self.generation_timeout}s")

        if exception_container:
            raise exception_container[0]

        if not result_container:
            raise RuntimeError("Evaluation completed but no results were returned")

        return result_container[0]
>>>>>>> 37d72437
<|MERGE_RESOLUTION|>--- conflicted
+++ resolved
@@ -1,666 +1,666 @@
-<<<<<<< HEAD
-import threading
-import queue
-from typing import Dict, Any, Optional, List
-from dataclasses import dataclass, field
-import time
-import torch
-from collections import deque
-
-
-@dataclass
-class BatchRequest:
-    """Request for batch generation"""
-    batch_id: int
-    env_inputs: Dict[str, List[Any]]
-    processing_class: Any
-    mask_env_responses: bool
-    max_completion_length: int
-    mask_truncated_completions: bool
-    max_concurrent: int
-    device: torch.device
-    accelerator: Any
-    process_index: int
-    num_processes: int
-    local_batch_size: int
-
-
-@dataclass
-class BatchResult:
-=======
-import asyncio
-import logging
-import queue
-import threading
-import time
-from collections import deque
-from typing import Any
-
-from pydantic import BaseModel, Field
-
-from verifiers import GenerateOutputs
-from verifiers.types import ProcessedOutputs
-
-
-class BatchRequest(BaseModel):
-    """Request for batch generation"""
-
-    batch_id: int
-    env_inputs: dict[str, list[Any]]
-    processing_class: Any
-    mask_env_responses: bool
-    max_seq_len: int
-    mask_truncated_completions: bool
-    zero_truncated_completions: bool
-    max_concurrent: int
-
-
-class BatchResult(BaseModel):
->>>>>>> 37d72437
-    """Result from batch generation"""
-
-    batch_id: int
-    processed_results: ProcessedOutputs
-    generation_time: float = 0.0
-<<<<<<< HEAD
-    all_reward_dict: Dict[str, List[float]] = field(default_factory=dict)  # All reward scores
-    completions: List[Any] = field(default_factory=list)  # Store completions for logging
-    prompts: List[Any] = field(default_factory=list)  # Store prompts for logging
-    turn_rewards: List[List[float]] | None = None  # Optional per-utterance rewards
-
-
-class AsyncBatchGenerator:
-    """
-    Manages asynchronous batch generation for GRPO training.
-    
-    This class runs generation in a separate thread, allowing training to continue
-    while future batches are being generated. It maintains a queue of pending
-    generation requests and completed results.
-    """
-    
-    def __init__(
-        self,
-        env,
-        client,
-        model_name: str,
-        sampling_args: Dict[str, Any],
-        num_batches_ahead: int = 1,
-        max_queue_size: Optional[int] = None,
-        generation_timeout: float = 300.0,  # 5 minutes default
-    ):
-        self.env = env
-        self.client = client
-        self.model_name = model_name
-        self.sampling_args = sampling_args
-        self.num_batches_ahead = num_batches_ahead
-        self.max_queue_size = max_queue_size or max(num_batches_ahead * 2, 4)
-        self.generation_timeout = generation_timeout
-        
-        # Queues for communication
-        self.request_queue = queue.Queue()
-        self.result_queue = queue.Queue(maxsize=self.max_queue_size)
-        
-        # Tracking
-        self.pending_batches = set()  # batch_ids currently being processed
-        self.completed_batches = {}  # batch_id -> BatchResult
-        self.next_expected_batch = 0
-        self.generation_times = deque(maxlen=100)  # Track recent generation times
-        
-        # Thread management
-        self.worker_thread = None
-        self.stop_event = threading.Event()
-        self.started = False
-        
-        # Synchronization
-        self._lock = threading.Lock()
-        
-    def start(self):
-        """Start the async generation worker thread"""
-        if self.started:
-            return
-            
-        self.worker_thread = threading.Thread(
-            target=self._generation_worker,
-            daemon=True,
-            name="AsyncBatchGenerator"
-        )
-        self.worker_thread.start()
-        self.started = True
-        
-    def stop(self):
-        """Stop the async generation worker thread"""
-        if not self.started:
-            return
-            
-        self.stop_event.set()
-        # Send poison pill
-        self.request_queue.put(None)
-        
-        if self.worker_thread:
-            self.worker_thread.join(timeout=10.0)
-            
-        self.started = False
-        
-    def submit_batch(self, request: BatchRequest) -> bool:
-        """
-        Submit a batch for async generation.
-        
-        Returns:
-            bool: True if submitted successfully, False if queue is full
-        """
-        if not self.started:
-            raise RuntimeError("AsyncBatchGenerator not started")
-            
-        with self._lock:
-            if request.batch_id in self.pending_batches:
-                return True  # Already submitted
-                
-            if len(self.pending_batches) >= self.max_queue_size:
-                return False  # Queue full
-                
-            self.pending_batches.add(request.batch_id)
-            
-        self.request_queue.put(request)
-        return True
-        
-    def get_batch(self, batch_id: int, timeout: Optional[float] = None) -> BatchResult:
-        """
-        Get a completed batch result. Blocks until the batch is ready.
-        
-        Args:
-            batch_id: The batch ID to retrieve
-            timeout: Maximum time to wait (uses generation_timeout if None)
-            
-        Returns:
-            BatchResult: The completed batch result
-            
-        Raises:
-            TimeoutError: If batch doesn't complete within timeout
-            RuntimeError: If generation failed
-        """
-        timeout = timeout or self.generation_timeout
-        start_time = time.time()
-        
-        while True:
-            # Check if already completed
-            with self._lock:
-                if batch_id in self.completed_batches:
-                    return self.completed_batches.pop(batch_id)
-                    
-            # Check for new results
-            try:
-                result = self.result_queue.get(timeout=0.1)
-                with self._lock:
-                    self.completed_batches[result.batch_id] = result
-                    self.pending_batches.discard(result.batch_id)
-                    
-                # If this is our batch, return it
-                if result.batch_id == batch_id:
-                    with self._lock:
-                        return self.completed_batches.pop(batch_id)
-                        
-            except queue.Empty:
-                pass
-                
-            # Check timeout
-            if time.time() - start_time > timeout:
-                raise TimeoutError(f"Batch {batch_id} generation timed out after {timeout}s")
-                
-    def get_pending_count(self) -> int:
-        """Get number of batches currently being generated"""
-        with self._lock:
-            return len(self.pending_batches)
-            
-    def get_completed_count(self) -> int:
-        """Get number of completed batches waiting to be retrieved"""
-        with self._lock:
-            return len(self.completed_batches)
-            
-    def get_average_generation_time(self) -> float:
-        """Get average generation time for recent batches"""
-        if not self.generation_times:
-            return 0.0
-        return sum(self.generation_times) / len(self.generation_times)
-        
-    def should_submit_more(self) -> bool:
-        """Check if we should submit more batches for generation"""
-        with self._lock:
-            total_pending = len(self.pending_batches) + len(self.completed_batches)
-            return total_pending < self.num_batches_ahead
-            
-    def _generation_worker(self):
-        """Worker thread that processes generation requests"""
-        while not self.stop_event.is_set():
-            try:
-                # Get next request
-                request = self.request_queue.get(timeout=0.1)
-                if request is None:  # Poison pill
-                    break
-                    
-                # Generate batch
-                start_time = time.time()
-                result = self._generate_batch(request)
-                generation_time = time.time() - start_time
-                result.generation_time = generation_time
-                self.generation_times.append(generation_time)
-                        
-                # Put result in queue
-                self.result_queue.put(result)
-                
-            except queue.Empty:
-                continue
-
-    def _generate_batch(self, request: BatchRequest) -> BatchResult:
-        """
-        Generate a single batch. This runs in the worker thread.
-        """
-        # Call environment generation
-        env_results = self.env.generate(
-=======
-    all_reward_dict: dict[str, list[float]] = Field(
-        default_factory=dict
-    )  # All reward scores
-    completions: list[Any] = Field(
-        default_factory=list
-    )  # Store completions for logging
-    prompts: list[Any] = Field(default_factory=list)  # Store prompts for logging
-
-
-class AsyncBatchGenerator:
-    """
-    Manages asynchronous batch generation for GRPO training.
-
-    This class runs generation in a separate thread, allowing training to continue
-    while future batches are being generated. It maintains a queue of pending
-    generation requests and completed results.
-    """
-
-    def __init__(
-        self,
-        env,
-        client_config,
-        model_name: str,
-        sampling_args: dict[str, Any],
-        num_batches_ahead: int = 1,
-        max_queue_size: int | None = None,
-        generation_timeout: float = 300.0,  # 5 minutes default
-    ):
-        self.env = env
-        self.client_config = client_config
-        self.client = None  # Will be created in worker thread
-        self.model_name = model_name
-        self.sampling_args = sampling_args
-        self.num_batches_ahead = num_batches_ahead
-        self.max_queue_size = max_queue_size or max(num_batches_ahead * 2, 4)
-        self.generation_timeout = generation_timeout
-
-        # Queues for communication
-        self.request_queue = queue.Queue()
-        self.result_queue = queue.Queue()
-        self.is_generating = False
-
-        # Tracking
-        self.pending_batches = set()  # batch_ids currently being processed
-        self.completed_batches = {}  # batch_id -> BatchResult
-        self.next_expected_batch = 0
-        self.generation_times = deque(maxlen=100)  # Track recent generation times
-
-        # Thread management
-        self.worker_thread = None
-        self.stop_event = threading.Event()
-        self.logger = logging.getLogger(f"AsyncBatchGenerator-{id(self)}")
-        self.is_generating = False  # Track if currently generating
-        self.worker_loop = None  # Will be set in worker thread
-        self.started = False  # Track if generator is started
-
-        # Synchronization
-        self._lock = threading.Lock()
-
-    def start(self):
-        """Start the async generation worker thread"""
-        if self.started:
-            return
-
-        self.worker_thread = threading.Thread(
-            target=self._generation_worker, daemon=True, name="AsyncBatchGenerator"
-        )
-        self.worker_thread.start()
-        self.started = True
-
-    def stop(self):
-        """Stop the async generation worker thread"""
-        if not self.started:
-            return
-
-        self.stop_event.set()
-        # Send poison pill
-        self.request_queue.put(None)
-
-        if self.worker_thread:
-            self.worker_thread.join(timeout=10.0)
-
-        self.started = False
-
-    def submit_batch(self, request: BatchRequest) -> bool:
-        """
-        Submit a batch for async generation.
-
-        Returns:
-            bool: True if submitted successfully, False if queue is full
-        """
-        if not self.started:
-            raise RuntimeError("AsyncBatchGenerator not started")
-
-        with self._lock:
-            if request.batch_id in self.pending_batches:
-                return True  # Already submitted
-
-            if len(self.pending_batches) >= self.max_queue_size:
-                return False  # Queue full
-
-            self.pending_batches.add(request.batch_id)
-
-        self.request_queue.put(request)
-        return True
-
-    def get_batch(self, batch_id: int, timeout: float | None = None) -> BatchResult:
-        """
-        Get a completed batch result. Blocks until the batch is ready.
-
-        Args:
-            batch_id: The batch ID to retrieve
-            timeout: Maximum time to wait (uses generation_timeout if None)
-
-        Returns:
-            BatchResult: The completed batch result
-
-        Raises:
-            TimeoutError: If batch doesn't complete within timeout
-            RuntimeError: If generation failed
-        """
-        timeout = timeout or self.generation_timeout
-        start_time = time.time()
-
-        while True:
-            # Check if already completed
-            with self._lock:
-                if batch_id in self.completed_batches:
-                    return self.completed_batches.pop(batch_id)
-
-            # Check for new results
-            try:
-                result = self.result_queue.get(timeout=0.1)
-                with self._lock:
-                    self.completed_batches[result.batch_id] = result
-                    self.pending_batches.discard(result.batch_id)
-
-                # If this is our batch, return it
-                if result.batch_id == batch_id:
-                    with self._lock:
-                        return self.completed_batches.pop(batch_id)
-
-            except queue.Empty:
-                pass
-
-            # Check timeout
-            if time.time() - start_time > timeout:
-                raise TimeoutError(
-                    f"Batch {batch_id} generation timed out after {timeout}s"
-                )
-
-    def get_pending_count(self) -> int:
-        """Get number of batches currently being generated"""
-        with self._lock:
-            return len(self.pending_batches)
-
-    def get_completed_count(self) -> int:
-        """Get number of completed batches waiting to be retrieved"""
-        with self._lock:
-            return len(self.completed_batches)
-
-    def get_average_generation_time(self) -> float:
-        """Get average generation time for recent batches"""
-        if not self.generation_times:
-            return 0.0
-        return sum(self.generation_times) / len(self.generation_times)
-
-    def should_submit_more(self) -> bool:
-        """Check if we should submit more batches for generation"""
-        with self._lock:
-            total_pending = len(self.pending_batches) + len(self.completed_batches)
-            return total_pending < self.num_batches_ahead
-
-    def _generation_worker(self):
-        """Worker thread that processes generation requests"""
-        # Create event loop for this thread
-        loop = asyncio.new_event_loop()
-        asyncio.set_event_loop(loop)
-        self.worker_loop = loop  # Store the event loop reference
-
-        # Create the AsyncOpenAI client within this event loop
-        import httpx
-        from openai import AsyncOpenAI
-
-        self.client = AsyncOpenAI(
-            base_url=self.client_config["base_url"],
-            api_key=self.client_config["api_key"],
-            http_client=httpx.AsyncClient(
-                limits=httpx.Limits(
-                    max_connections=self.client_config["http_client_args"]["limits"][
-                        "max_connections"
-                    ]
-                ),
-                timeout=self.client_config["http_client_args"]["timeout"],
-            ),
-        )
-
-        try:
-            while not self.stop_event.is_set():
-                try:
-                    # Get next request
-                    request = self.request_queue.get(timeout=0.1)
-                    if request is None:  # Poison pill
-                        break
-
-                    # Generate batch using the async method
-                    start_time = time.time()
-                    result = loop.run_until_complete(
-                        self._generate_batch_async(request)
-                    )
-                    generation_time = time.time() - start_time
-                    result.generation_time = generation_time
-                    self.generation_times.append(generation_time)
-                    self.result_queue.put(result)
-                except queue.Empty:
-                    continue
-                except Exception as e:
-                    self.logger.error(f"Error in generation worker: {e}")
-                    raise e
-        finally:
-            # Clean up the client
-            if self.client:
-                loop.run_until_complete(self.client.close())
-            # Clean up the event loop
-            loop.close()
-            asyncio.set_event_loop(None)
-
-    async def _generate_batch_async(self, request: BatchRequest) -> BatchResult:
-        """
-        Generate a single batch asynchronously.
-        """
-        # Call environment generation
-        self.is_generating = True
-        env_results = await self.env.a_generate(
->>>>>>> 37d72437
-            request.env_inputs,
-            client=self.client,
-            model=self.model_name,
-            sampling_args=self.sampling_args,
-            score_rollouts=True,
-            max_concurrent=request.max_concurrent,
-        )
-<<<<<<< HEAD
-        
-        # Extract all reward-related keys
-        all_reward_dict = {}
-        reward_keys = [k for k in env_results.keys() if k.endswith('_func') or k == 'reward']
-        for key in reward_keys:
-            all_reward_dict[key] = env_results[key]
-        
-        # Process results
-        processed_results = self.env.process_env_results(
-            env_results['prompt'],
-            env_results['completion'],
-            env_results['state'],
-            env_results['reward'],
-            processing_class=request.processing_class,
-            mask_env_responses=request.mask_env_responses,
-            max_completion_length=request.max_completion_length,
-            mask_truncated_completions=request.mask_truncated_completions
-        )
-        
-=======
-        self.is_generating = False
-
-        # Extract all reward-related keys
-        all_reward_dict = {
-            "reward": env_results.reward,
-        }
-        for k in env_results.metrics:
-            all_reward_dict[k] = env_results.metrics[k]
-
-        # Process results
-        processed_results = self.env.process_env_results_vllm(
-            prompts=env_results.prompt,
-            completions=env_results.completion,
-            states=env_results.state,
-            rewards=env_results.reward,
-            processing_class=request.processing_class,
-            max_seq_len=request.max_seq_len,
-            mask_env_responses=request.mask_env_responses,
-            mask_truncated_completions=request.mask_truncated_completions,
-            zero_truncated_completions=request.zero_truncated_completions,
-        )
-
->>>>>>> 37d72437
-        return BatchResult(
-            batch_id=request.batch_id,
-            processed_results=processed_results,
-            all_reward_dict=all_reward_dict,
-<<<<<<< HEAD
-            completions=env_results['completion'],
-            prompts=env_results['prompt'],
-            turn_rewards=env_results.get('turn_rewards') if isinstance(env_results, dict) else None,
-        ) 
-=======
-            completions=env_results.completion,
-            prompts=env_results.prompt,
-        )
-
-    async def _evaluate_async(self, num_samples: int = -1) -> GenerateOutputs:
-        """
-        Run evaluation in the worker thread's event loop.
-        """
-        # Get evaluation dataset
-        if self.env.eval_dataset is None:
-            self.env.logger.info(
-                "eval_dataset is not set, falling back to train dataset"
-            )
-            assert self.env.dataset is not None
-            inputs = self.env.get_dataset(n=num_samples)
-        else:
-            inputs = self.env.get_eval_dataset(n=num_samples)
-        assert inputs is not None, "No dataset found"
-
-        # Run generation on eval dataset
-        results = await self.env.a_generate(
-            inputs,
-            client=self.client,
-            model=self.model_name,
-            sampling_args=self.sampling_args,
-        )
-        return results
-
-    def evaluate(self, num_samples: int = -1) -> GenerateOutputs:
-        """
-        Run evaluation synchronously by creating a separate thread with its own event loop.
-        """
-        if not self.started:
-            raise RuntimeError("AsyncBatchGenerator not started")
-
-        # Run evaluation in a separate thread to avoid event loop conflicts
-        result_container = []
-        exception_container = []
-
-        def run_evaluation():
-            # Create a new event loop for this thread
-            loop = asyncio.new_event_loop()
-            asyncio.set_event_loop(loop)
-
-            # Create a new client for this evaluation
-            import httpx
-            from openai import AsyncOpenAI
-
-            eval_client = AsyncOpenAI(
-                base_url=self.client_config["base_url"],
-                api_key=self.client_config["api_key"],
-                http_client=httpx.AsyncClient(
-                    limits=httpx.Limits(
-                        max_connections=self.client_config["http_client_args"][
-                            "limits"
-                        ]["max_connections"]
-                    ),
-                    timeout=self.client_config["http_client_args"]["timeout"],
-                ),
-            )
-
-            async def run_eval():
-                try:
-                    # Get evaluation dataset
-                    if self.env.eval_dataset is None:
-                        self.env.logger.info(
-                            "eval_dataset is not set, falling back to train dataset"
-                        )
-                        assert self.env.dataset is not None
-                        inputs = self.env.get_dataset(n=num_samples)
-                    else:
-                        inputs = self.env.get_eval_dataset(n=num_samples)
-                    assert inputs is not None, "No dataset found"
-
-                    # Run generation on eval dataset
-                    results = await self.env.a_generate(
-                        inputs,
-                        client=eval_client,
-                        model=self.model_name,
-                        sampling_args=self.sampling_args,
-                    )
-                    result_container.append(results)
-                except Exception as e:
-                    exception_container.append(e)
-                finally:
-                    await eval_client.close()
-
-            try:
-                loop.run_until_complete(run_eval())
-            finally:
-                loop.close()
-                asyncio.set_event_loop(None)
-
-        # Run evaluation in a separate thread
-        import threading
-
-        eval_thread = threading.Thread(target=run_evaluation)
-        eval_thread.start()
-        eval_thread.join(timeout=self.generation_timeout)
-
-        if eval_thread.is_alive():
-            raise TimeoutError(f"Evaluation timed out after {self.generation_timeout}s")
-
-        if exception_container:
-            raise exception_container[0]
-
-        if not result_container:
-            raise RuntimeError("Evaluation completed but no results were returned")
-
-        return result_container[0]
->>>>>>> 37d72437
+
+import threading
+import queue
+from typing import Dict, Any, Optional, List
+from dataclasses import dataclass, field
+import time
+import torch
+from collections import deque
+
+
+@dataclass
+class BatchRequest:
+    """Request for batch generation"""
+    batch_id: int
+    env_inputs: Dict[str, List[Any]]
+    processing_class: Any
+    mask_env_responses: bool
+    max_completion_length: int
+    mask_truncated_completions: bool
+    max_concurrent: int
+    device: torch.device
+    accelerator: Any
+    process_index: int
+    num_processes: int
+    local_batch_size: int
+
+
+@dataclass
+class BatchResult:
+  
+import asyncio
+import logging
+import queue
+import threading
+import time
+from collections import deque
+from typing import Any
+
+from pydantic import BaseModel, Field
+
+from verifiers import GenerateOutputs
+from verifiers.types import ProcessedOutputs
+
+
+class BatchRequest(BaseModel):
+    """Request for batch generation"""
+
+    batch_id: int
+    env_inputs: dict[str, list[Any]]
+    processing_class: Any
+    mask_env_responses: bool
+    max_seq_len: int
+    mask_truncated_completions: bool
+    zero_truncated_completions: bool
+    max_concurrent: int
+
+
+class BatchResult(BaseModel):
+
+    """Result from batch generation"""
+
+    batch_id: int
+    processed_results: ProcessedOutputs
+    generation_time: float = 0.0
+
+    all_reward_dict: Dict[str, List[float]] = field(default_factory=dict)  # All reward scores
+    completions: List[Any] = field(default_factory=list)  # Store completions for logging
+    prompts: List[Any] = field(default_factory=list)  # Store prompts for logging
+    turn_rewards: List[List[float]] | None = None  # Optional per-utterance rewards
+
+
+class AsyncBatchGenerator:
+    """
+    Manages asynchronous batch generation for GRPO training.
+    
+    This class runs generation in a separate thread, allowing training to continue
+    while future batches are being generated. It maintains a queue of pending
+    generation requests and completed results.
+    """
+    
+    def __init__(
+        self,
+        env,
+        client,
+        model_name: str,
+        sampling_args: Dict[str, Any],
+        num_batches_ahead: int = 1,
+        max_queue_size: Optional[int] = None,
+        generation_timeout: float = 300.0,  # 5 minutes default
+    ):
+        self.env = env
+        self.client = client
+        self.model_name = model_name
+        self.sampling_args = sampling_args
+        self.num_batches_ahead = num_batches_ahead
+        self.max_queue_size = max_queue_size or max(num_batches_ahead * 2, 4)
+        self.generation_timeout = generation_timeout
+        
+        # Queues for communication
+        self.request_queue = queue.Queue()
+        self.result_queue = queue.Queue(maxsize=self.max_queue_size)
+        
+        # Tracking
+        self.pending_batches = set()  # batch_ids currently being processed
+        self.completed_batches = {}  # batch_id -> BatchResult
+        self.next_expected_batch = 0
+        self.generation_times = deque(maxlen=100)  # Track recent generation times
+        
+        # Thread management
+        self.worker_thread = None
+        self.stop_event = threading.Event()
+        self.started = False
+        
+        # Synchronization
+        self._lock = threading.Lock()
+        
+    def start(self):
+        """Start the async generation worker thread"""
+        if self.started:
+            return
+            
+        self.worker_thread = threading.Thread(
+            target=self._generation_worker,
+            daemon=True,
+            name="AsyncBatchGenerator"
+        )
+        self.worker_thread.start()
+        self.started = True
+        
+    def stop(self):
+        """Stop the async generation worker thread"""
+        if not self.started:
+            return
+            
+        self.stop_event.set()
+        # Send poison pill
+        self.request_queue.put(None)
+        
+        if self.worker_thread:
+            self.worker_thread.join(timeout=10.0)
+            
+        self.started = False
+        
+    def submit_batch(self, request: BatchRequest) -> bool:
+        """
+        Submit a batch for async generation.
+        
+        Returns:
+            bool: True if submitted successfully, False if queue is full
+        """
+        if not self.started:
+            raise RuntimeError("AsyncBatchGenerator not started")
+            
+        with self._lock:
+            if request.batch_id in self.pending_batches:
+                return True  # Already submitted
+                
+            if len(self.pending_batches) >= self.max_queue_size:
+                return False  # Queue full
+                
+            self.pending_batches.add(request.batch_id)
+            
+        self.request_queue.put(request)
+        return True
+        
+    def get_batch(self, batch_id: int, timeout: Optional[float] = None) -> BatchResult:
+        """
+        Get a completed batch result. Blocks until the batch is ready.
+        
+        Args:
+            batch_id: The batch ID to retrieve
+            timeout: Maximum time to wait (uses generation_timeout if None)
+            
+        Returns:
+            BatchResult: The completed batch result
+            
+        Raises:
+            TimeoutError: If batch doesn't complete within timeout
+            RuntimeError: If generation failed
+        """
+        timeout = timeout or self.generation_timeout
+        start_time = time.time()
+        
+        while True:
+            # Check if already completed
+            with self._lock:
+                if batch_id in self.completed_batches:
+                    return self.completed_batches.pop(batch_id)
+                    
+            # Check for new results
+            try:
+                result = self.result_queue.get(timeout=0.1)
+                with self._lock:
+                    self.completed_batches[result.batch_id] = result
+                    self.pending_batches.discard(result.batch_id)
+                    
+                # If this is our batch, return it
+                if result.batch_id == batch_id:
+                    with self._lock:
+                        return self.completed_batches.pop(batch_id)
+                        
+            except queue.Empty:
+                pass
+                
+            # Check timeout
+            if time.time() - start_time > timeout:
+                raise TimeoutError(f"Batch {batch_id} generation timed out after {timeout}s")
+                
+    def get_pending_count(self) -> int:
+        """Get number of batches currently being generated"""
+        with self._lock:
+            return len(self.pending_batches)
+            
+    def get_completed_count(self) -> int:
+        """Get number of completed batches waiting to be retrieved"""
+        with self._lock:
+            return len(self.completed_batches)
+            
+    def get_average_generation_time(self) -> float:
+        """Get average generation time for recent batches"""
+        if not self.generation_times:
+            return 0.0
+        return sum(self.generation_times) / len(self.generation_times)
+        
+    def should_submit_more(self) -> bool:
+        """Check if we should submit more batches for generation"""
+        with self._lock:
+            total_pending = len(self.pending_batches) + len(self.completed_batches)
+            return total_pending < self.num_batches_ahead
+            
+    def _generation_worker(self):
+        """Worker thread that processes generation requests"""
+        while not self.stop_event.is_set():
+            try:
+                # Get next request
+                request = self.request_queue.get(timeout=0.1)
+                if request is None:  # Poison pill
+                    break
+                    
+                # Generate batch
+                start_time = time.time()
+                result = self._generate_batch(request)
+                generation_time = time.time() - start_time
+                result.generation_time = generation_time
+                self.generation_times.append(generation_time)
+                        
+                # Put result in queue
+                self.result_queue.put(result)
+                
+            except queue.Empty:
+                continue
+
+    def _generate_batch(self, request: BatchRequest) -> BatchResult:
+        """
+        Generate a single batch. This runs in the worker thread.
+        """
+        # Call environment generation
+        env_results = self.env.generate(
+
+    all_reward_dict: dict[str, list[float]] = Field(
+        default_factory=dict
+    )  # All reward scores
+    completions: list[Any] = Field(
+        default_factory=list
+    )  # Store completions for logging
+    prompts: list[Any] = Field(default_factory=list)  # Store prompts for logging
+
+
+class AsyncBatchGenerator:
+    """
+    Manages asynchronous batch generation for GRPO training.
+
+    This class runs generation in a separate thread, allowing training to continue
+    while future batches are being generated. It maintains a queue of pending
+    generation requests and completed results.
+    """
+
+    def __init__(
+        self,
+        env,
+        client_config,
+        model_name: str,
+        sampling_args: dict[str, Any],
+        num_batches_ahead: int = 1,
+        max_queue_size: int | None = None,
+        generation_timeout: float = 300.0,  # 5 minutes default
+    ):
+        self.env = env
+        self.client_config = client_config
+        self.client = None  # Will be created in worker thread
+        self.model_name = model_name
+        self.sampling_args = sampling_args
+        self.num_batches_ahead = num_batches_ahead
+        self.max_queue_size = max_queue_size or max(num_batches_ahead * 2, 4)
+        self.generation_timeout = generation_timeout
+
+        # Queues for communication
+        self.request_queue = queue.Queue()
+        self.result_queue = queue.Queue()
+        self.is_generating = False
+
+        # Tracking
+        self.pending_batches = set()  # batch_ids currently being processed
+        self.completed_batches = {}  # batch_id -> BatchResult
+        self.next_expected_batch = 0
+        self.generation_times = deque(maxlen=100)  # Track recent generation times
+
+        # Thread management
+        self.worker_thread = None
+        self.stop_event = threading.Event()
+        self.logger = logging.getLogger(f"AsyncBatchGenerator-{id(self)}")
+        self.is_generating = False  # Track if currently generating
+        self.worker_loop = None  # Will be set in worker thread
+        self.started = False  # Track if generator is started
+
+        # Synchronization
+        self._lock = threading.Lock()
+
+    def start(self):
+        """Start the async generation worker thread"""
+        if self.started:
+            return
+
+        self.worker_thread = threading.Thread(
+            target=self._generation_worker, daemon=True, name="AsyncBatchGenerator"
+        )
+        self.worker_thread.start()
+        self.started = True
+
+    def stop(self):
+        """Stop the async generation worker thread"""
+        if not self.started:
+            return
+
+        self.stop_event.set()
+        # Send poison pill
+        self.request_queue.put(None)
+
+        if self.worker_thread:
+            self.worker_thread.join(timeout=10.0)
+
+        self.started = False
+
+    def submit_batch(self, request: BatchRequest) -> bool:
+        """
+        Submit a batch for async generation.
+
+        Returns:
+            bool: True if submitted successfully, False if queue is full
+        """
+        if not self.started:
+            raise RuntimeError("AsyncBatchGenerator not started")
+
+        with self._lock:
+            if request.batch_id in self.pending_batches:
+                return True  # Already submitted
+
+            if len(self.pending_batches) >= self.max_queue_size:
+                return False  # Queue full
+
+            self.pending_batches.add(request.batch_id)
+
+        self.request_queue.put(request)
+        return True
+
+    def get_batch(self, batch_id: int, timeout: float | None = None) -> BatchResult:
+        """
+        Get a completed batch result. Blocks until the batch is ready.
+
+        Args:
+            batch_id: The batch ID to retrieve
+            timeout: Maximum time to wait (uses generation_timeout if None)
+
+        Returns:
+            BatchResult: The completed batch result
+
+        Raises:
+            TimeoutError: If batch doesn't complete within timeout
+            RuntimeError: If generation failed
+        """
+        timeout = timeout or self.generation_timeout
+        start_time = time.time()
+
+        while True:
+            # Check if already completed
+            with self._lock:
+                if batch_id in self.completed_batches:
+                    return self.completed_batches.pop(batch_id)
+
+            # Check for new results
+            try:
+                result = self.result_queue.get(timeout=0.1)
+                with self._lock:
+                    self.completed_batches[result.batch_id] = result
+                    self.pending_batches.discard(result.batch_id)
+
+                # If this is our batch, return it
+                if result.batch_id == batch_id:
+                    with self._lock:
+                        return self.completed_batches.pop(batch_id)
+
+            except queue.Empty:
+                pass
+
+            # Check timeout
+            if time.time() - start_time > timeout:
+                raise TimeoutError(
+                    f"Batch {batch_id} generation timed out after {timeout}s"
+                )
+
+    def get_pending_count(self) -> int:
+        """Get number of batches currently being generated"""
+        with self._lock:
+            return len(self.pending_batches)
+
+    def get_completed_count(self) -> int:
+        """Get number of completed batches waiting to be retrieved"""
+        with self._lock:
+            return len(self.completed_batches)
+
+    def get_average_generation_time(self) -> float:
+        """Get average generation time for recent batches"""
+        if not self.generation_times:
+            return 0.0
+        return sum(self.generation_times) / len(self.generation_times)
+
+    def should_submit_more(self) -> bool:
+        """Check if we should submit more batches for generation"""
+        with self._lock:
+            total_pending = len(self.pending_batches) + len(self.completed_batches)
+            return total_pending < self.num_batches_ahead
+
+    def _generation_worker(self):
+        """Worker thread that processes generation requests"""
+        # Create event loop for this thread
+        loop = asyncio.new_event_loop()
+        asyncio.set_event_loop(loop)
+        self.worker_loop = loop  # Store the event loop reference
+
+        # Create the AsyncOpenAI client within this event loop
+        import httpx
+        from openai import AsyncOpenAI
+
+        self.client = AsyncOpenAI(
+            base_url=self.client_config["base_url"],
+            api_key=self.client_config["api_key"],
+            http_client=httpx.AsyncClient(
+                limits=httpx.Limits(
+                    max_connections=self.client_config["http_client_args"]["limits"][
+                        "max_connections"
+                    ]
+                ),
+                timeout=self.client_config["http_client_args"]["timeout"],
+            ),
+        )
+
+        try:
+            while not self.stop_event.is_set():
+                try:
+                    # Get next request
+                    request = self.request_queue.get(timeout=0.1)
+                    if request is None:  # Poison pill
+                        break
+
+                    # Generate batch using the async method
+                    start_time = time.time()
+                    result = loop.run_until_complete(
+                        self._generate_batch_async(request)
+                    )
+                    generation_time = time.time() - start_time
+                    result.generation_time = generation_time
+                    self.generation_times.append(generation_time)
+                    self.result_queue.put(result)
+                except queue.Empty:
+                    continue
+                except Exception as e:
+                    self.logger.error(f"Error in generation worker: {e}")
+                    raise e
+        finally:
+            # Clean up the client
+            if self.client:
+                loop.run_until_complete(self.client.close())
+            # Clean up the event loop
+            loop.close()
+            asyncio.set_event_loop(None)
+
+    async def _generate_batch_async(self, request: BatchRequest) -> BatchResult:
+        """
+        Generate a single batch asynchronously.
+        """
+        # Call environment generation
+        self.is_generating = True
+        env_results = await self.env.a_generate(
+
+            request.env_inputs,
+            client=self.client,
+            model=self.model_name,
+            sampling_args=self.sampling_args,
+            score_rollouts=True,
+            max_concurrent=request.max_concurrent,
+        )
+
+        
+        # Extract all reward-related keys
+        all_reward_dict = {}
+        reward_keys = [k for k in env_results.keys() if k.endswith('_func') or k == 'reward']
+        for key in reward_keys:
+            all_reward_dict[key] = env_results[key]
+        
+        # Process results
+        processed_results = self.env.process_env_results(
+            env_results['prompt'],
+            env_results['completion'],
+            env_results['state'],
+            env_results['reward'],
+            processing_class=request.processing_class,
+            mask_env_responses=request.mask_env_responses,
+            max_completion_length=request.max_completion_length,
+            mask_truncated_completions=request.mask_truncated_completions
+        )
+        
+
+        self.is_generating = False
+
+        # Extract all reward-related keys
+        all_reward_dict = {
+            "reward": env_results.reward,
+        }
+        for k in env_results.metrics:
+            all_reward_dict[k] = env_results.metrics[k]
+
+        # Process results
+        processed_results = self.env.process_env_results_vllm(
+            prompts=env_results.prompt,
+            completions=env_results.completion,
+            states=env_results.state,
+            rewards=env_results.reward,
+            processing_class=request.processing_class,
+            max_seq_len=request.max_seq_len,
+            mask_env_responses=request.mask_env_responses,
+            mask_truncated_completions=request.mask_truncated_completions,
+            zero_truncated_completions=request.zero_truncated_completions,
+        )
+
+
+        return BatchResult(
+            batch_id=request.batch_id,
+            processed_results=processed_results,
+            all_reward_dict=all_reward_dict,
+
+            completions=env_results['completion'],
+            prompts=env_results['prompt'],
+            turn_rewards=env_results.get('turn_rewards') if isinstance(env_results, dict) else None,
+        ) 
+
+            completions=env_results.completion,
+            prompts=env_results.prompt,
+        )
+
+    async def _evaluate_async(self, num_samples: int = -1) -> GenerateOutputs:
+        """
+        Run evaluation in the worker thread's event loop.
+        """
+        # Get evaluation dataset
+        if self.env.eval_dataset is None:
+            self.env.logger.info(
+                "eval_dataset is not set, falling back to train dataset"
+            )
+            assert self.env.dataset is not None
+            inputs = self.env.get_dataset(n=num_samples)
+        else:
+            inputs = self.env.get_eval_dataset(n=num_samples)
+        assert inputs is not None, "No dataset found"
+
+        # Run generation on eval dataset
+        results = await self.env.a_generate(
+            inputs,
+            client=self.client,
+            model=self.model_name,
+            sampling_args=self.sampling_args,
+        )
+        return results
+
+    def evaluate(self, num_samples: int = -1) -> GenerateOutputs:
+        """
+        Run evaluation synchronously by creating a separate thread with its own event loop.
+        """
+        if not self.started:
+            raise RuntimeError("AsyncBatchGenerator not started")
+
+        # Run evaluation in a separate thread to avoid event loop conflicts
+        result_container = []
+        exception_container = []
+
+        def run_evaluation():
+            # Create a new event loop for this thread
+            loop = asyncio.new_event_loop()
+            asyncio.set_event_loop(loop)
+
+            # Create a new client for this evaluation
+            import httpx
+            from openai import AsyncOpenAI
+
+            eval_client = AsyncOpenAI(
+                base_url=self.client_config["base_url"],
+                api_key=self.client_config["api_key"],
+                http_client=httpx.AsyncClient(
+                    limits=httpx.Limits(
+                        max_connections=self.client_config["http_client_args"][
+                            "limits"
+                        ]["max_connections"]
+                    ),
+                    timeout=self.client_config["http_client_args"]["timeout"],
+                ),
+            )
+
+            async def run_eval():
+                try:
+                    # Get evaluation dataset
+                    if self.env.eval_dataset is None:
+                        self.env.logger.info(
+                            "eval_dataset is not set, falling back to train dataset"
+                        )
+                        assert self.env.dataset is not None
+                        inputs = self.env.get_dataset(n=num_samples)
+                    else:
+                        inputs = self.env.get_eval_dataset(n=num_samples)
+                    assert inputs is not None, "No dataset found"
+
+                    # Run generation on eval dataset
+                    results = await self.env.a_generate(
+                        inputs,
+                        client=eval_client,
+                        model=self.model_name,
+                        sampling_args=self.sampling_args,
+                    )
+                    result_container.append(results)
+                except Exception as e:
+                    exception_container.append(e)
+                finally:
+                    await eval_client.close()
+
+            try:
+                loop.run_until_complete(run_eval())
+            finally:
+                loop.close()
+                asyncio.set_event_loop(None)
+
+        # Run evaluation in a separate thread
+        import threading
+
+        eval_thread = threading.Thread(target=run_evaluation)
+        eval_thread.start()
+        eval_thread.join(timeout=self.generation_timeout)
+
+        if eval_thread.is_alive():
+            raise TimeoutError(f"Evaluation timed out after {self.generation_timeout}s")
+
+        if exception_container:
+            raise exception_container[0]
+
+        if not result_container:
+            raise RuntimeError("Evaluation completed but no results were returned")
+
+        return result_container[0]
+