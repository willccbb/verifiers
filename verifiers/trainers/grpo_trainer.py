# adapted from https://github.com/huggingface/trl/blob/main/trl/trainer/grpo_trainer.py

import logging
import time
from collections import defaultdict, deque
from contextlib import nullcontext
from typing import Any, Dict, List, Optional, Sized, Union
import inspect

import datasets
import numpy as np
<<<<<<< HEAD
import torch
import wandb
from accelerate.utils import broadcast_object_list, gather_object, is_peft_model
from peft import PeftConfig, get_peft_model
from torch.utils.data import DataLoader, Sampler
from transformers.integrations.deepspeed import is_deepspeed_zero3_enabled
from transformers.modeling_utils import PreTrainedModel
from transformers.tokenization_utils_base import PreTrainedTokenizerBase
from transformers import ProcessorMixin, AutoConfig
from transformers.trainer import Trainer
from transformers.trainer_callback import TrainerCallback
from transformers.trainer_utils import seed_worker
from trl.models import create_reference_model, prepare_deepspeed
from trl.trainer.callbacks import SyncRefModelCallback
from trl.trainer.utils import disable_dropout_in_model, pad, selective_log_softmax
import base64
from io import BytesIO
import transformers
=======
import torch  # type: ignore[unresolved-import]
import wandb  # type: ignore[unresolved-import]
from accelerate.utils import (  # type: ignore[unresolved-import]
    broadcast_object_list,
    gather_object,
    is_peft_model,
)
from peft import PeftConfig, get_peft_model  # type: ignore[unresolved-import]
from torch.utils.data import DataLoader, Sampler  # type: ignore[unresolved-import]
from transformers import AutoModelForCausalLM  # type: ignore[unresolved-import]
from transformers.integrations.deepspeed import (  # type: ignore[unresolved-import]
    is_deepspeed_zero3_enabled,
)
from transformers.modeling_utils import (  # type: ignore[unresolved-import]
    PreTrainedModel,
)
from transformers.tokenization_utils_base import (  # type: ignore[unresolved-import]
    PreTrainedTokenizerBase,
)
from transformers.trainer import Trainer  # type: ignore[unresolved-import]
from transformers.trainer_callback import (  # type: ignore[unresolved-import]
    TrainerCallback,
)
from transformers.trainer_utils import seed_worker  # type: ignore[unresolved-import]
from trl.models import (  # type: ignore[unresolved-import]
    create_reference_model,
    prepare_deepspeed,
)
from trl.trainer.callbacks import (  # type: ignore[unresolved-import]
    SyncRefModelCallback,
)
from trl.trainer.utils import (  # type: ignore[unresolved-import]
    disable_dropout_in_model,
    pad,
    selective_log_softmax,
)
>>>>>>> 16e624f9

from verifiers import Environment
from verifiers.trainers.async_batch_generator import AsyncBatchGenerator, BatchRequest
from verifiers.trainers.async_dataloader_wrapper import AsyncDataLoaderWrapper
from verifiers.trainers.grpo_config import GRPOConfig
from verifiers.utils.logging_utils import print_prompt_completions_sample, serialize_for_wandb, extract_images


class RepeatSampler(Sampler):
    """
    Sampler that repeats the indices of a dataset in a structured manner.

    Args:
        data_source (`Sized`):
            Dataset to sample from.
        mini_repeat_count (`int`):
            Number of times to repeat each index per batch.
        batch_size (`int`, *optional*, defaults to `1`):
            Number of unique indices per batch.
        repeat_count (`int`, *optional*, defaults to `1`):
            Number of times to repeat the full sampling process.
        shuffle (`bool`, *optional*, defaults to `True`):
            Whether to shuffle the dataset.
        seed (`int` or `None`, *optional*, defaults to `None`):
            Random seed for reproducibility (only affects this sampler).

    Example:
    ```python
    >>> sampler = RepeatRandomSampler(["a", "b", "c", "d", "e", "f", "g"], mini_repeat_count=2, batch_size=3, repeat_count=4)
    >>> list(sampler)
    [4, 4, 3, 3, 0, 0,
     4, 4, 3, 3, 0, 0,
     4, 4, 3, 3, 0, 0,
     4, 4, 3, 3, 0, 0,

     1, 1, 2, 2, 6, 6,
     1, 1, 2, 2, 6, 6,
     1, 1, 2, 2, 6, 6,
     1, 1, 2, 2, 6, 6]
    ```

    ```txt
    mini_repeat_count = 3
          -   -   -
         [0,  0,  0,  1,  1,  1,  2,  2,  2,  3,  3,  3,      |
          4,  4,  4,  5,  5,  5,  6,  6,  6,  7,  7,  7,      |
          8,  8,  8,  9,  9,  9, 10, 10, 10, 11, 11, 11,      |
                                                                repeat_count = 2
          0,  0,  0,  1,  1,  1,  2,  2,  2,  3,  3,  3,      |
          4,  4,  4,  5,  5,  5,  6,  6,  6,  7,  7,  7,      |
          8,  8,  8,  9,  9,  9, 10, 10, 10, 11, 11, 11, ...] |
          ---------   ---------   ---------   ---------
           ---------   ---------   ---------   ---------
            ---------   ---------   ---------   ---------
                         batch_size = 12
    ```
    """

    def __init__(
        self,
        data_source: Sized,
        mini_repeat_count: int,
        batch_size: int = 1,
        repeat_count: int = 1,
        shuffle: bool = True,
        seed: Optional[int] = None,
    ):
        self.data_source = data_source
        self.mini_repeat_count = mini_repeat_count
        self.batch_size = batch_size
        self.repeat_count = repeat_count
        self.num_samples = len(data_source)
        self.shuffle = shuffle
        self.seed = seed

        if shuffle:
            self.generator = torch.Generator()  # Create a local random generator
            if seed is not None:
                self.generator.manual_seed(seed)

    def __iter__(self):
        if self.shuffle:
            # E.g., [2, 4, 3, 1, 0, 6, 5] (num_samples = 7)
            indexes = torch.randperm(
                self.num_samples, generator=self.generator
            ).tolist()
        else:
            indexes = list(range(self.num_samples))

        #    [2, 4, 3, 1, 0, 6, 5]
        # -> [[2, 4, 3], [1, 0, 6], [5]]  (batch_size = 3)
        indexes = [
            indexes[i : i + self.batch_size]
            for i in range(0, len(indexes), self.batch_size)
        ]

        #    [[2, 4, 3], [1, 0, 6], [5]]
        # -> [[2, 4, 3], [1, 0, 6]]
        indexes = [chunk for chunk in indexes if len(chunk) == self.batch_size]

        for chunk in indexes:
            for _ in range(self.repeat_count):
                for index in chunk:
                    for _ in range(self.mini_repeat_count):
                        yield index

    def __len__(self) -> int:
        return (
            (self.num_samples // self.batch_size)
            * self.batch_size
            * self.mini_repeat_count
            * self.repeat_count
        )


# torch.nanstd doesn't exist, so we define it here
def nanstd(tensor: torch.Tensor) -> torch.Tensor:
    """
    Compute the standard deviation of a tensor, ignoring NaNs. This function only supports 1D tensors.

    Args:
        tensor (`torch.Tensor`):
            Input tensor of shape `(N,)`.

    Returns:
        `torch.Tensor`:
            Standard deviation of the tensor, ignoring NaNs.
    """
    variance = torch.nanmean(
        (tensor - torch.nanmean(tensor, keepdim=True)) ** 2
    )  # Compute variance ignoring NaNs
    count = torch.sum(~torch.isnan(tensor))  # Count of non-NaN values
    variance *= count / (count - 1)  # Bessel's correction
    return torch.sqrt(variance)


def split_tensor_dict(
    tensor_dict: dict[str, Optional[torch.Tensor]], num_chunks: int
) -> list[dict[str, Optional[torch.Tensor]]]:
    """
    Splits a dictionary of tensors along the first dimension into `num_chunks` equal parts.

    Example:
        >>> x = torch.arange(12).reshape(6, 2)
        >>> y = torch.arange(6).reshape(6, 1)
        >>> tensor_dict = {"x": x, "y": y}
        >>> split_tensor_dict(tensor_dict, 3)
        [
            {"x": tensor([[0, 1], [2, 3]]), "y": tensor([[0], [1]])},
            {"x": tensor([[4, 5], [6, 7]]), "y": tensor([[2], [3]])},
            {"x": tensor([[ 8,  9], [10, 11]]), "y": tensor([[4], [5]])}
        ]
    """
    first_tensor = next(tensor for tensor in tensor_dict.values() if tensor is not None)
    chunk_size = first_tensor.shape[0] // num_chunks
    return [
        {
            key: tensor[i * chunk_size : (i + 1) * chunk_size]
            if tensor is not None
            else None
            for key, tensor in tensor_dict.items()
        }
        for i in range(num_chunks)
    ]


def shuffle_tensor_dict(
    tensor_dict: dict[str, Optional[torch.Tensor]],
) -> dict[str, Optional[torch.Tensor]]:
    """
    Shuffles a dictionary of tensors along the first dimension in unison.

    Example:
        >>> x = torch.arange(6).reshape(3, 2)
        >>> y = torch.arange(3).reshape(3, 1)
        >>> tensor_dict = {"x": x, "y": y}
        >>> shuffle_tensor_dict(tensor_dict)
        {'x': tensor([[2, 3],
                      [0, 1],
                      [4, 5]]),
         'y': tensor([[1],
                      [0],
                      [2]])}
    """
    first_tensor = next(tensor for tensor in tensor_dict.values() if tensor is not None)
    batch_size = first_tensor.shape[0]
    permutation = torch.randperm(batch_size)
    return {
        key: tensor[permutation] if tensor is not None else None
        for key, tensor in tensor_dict.items()
    }
    
def nanmin(tensor: torch.Tensor) -> torch.Tensor:
    """
    Compute the minimum value of a tensor, ignoring NaNs. This function only supports 1D tensors.

    Args:
        tensor (`torch.Tensor`): Input tensor of shape `(N,)`.

    Returns:
        `torch.Tensor`: Minimum value of the tensor, ignoring NaNs. Returns NaN if all values are NaN.
    """
    if torch.isnan(tensor).all():
        return torch.tensor(float("nan"), dtype=tensor.dtype, device=tensor.device)
    return torch.min(tensor[~torch.isnan(tensor)])


def nanmax(tensor: torch.Tensor) -> torch.Tensor:
    """
    Compute the maximum value of a tensor, ignoring NaNs. This function only supports 1D tensors.

    Args:
        tensor (`torch.Tensor`): Input tensor of shape `(N,)`.

    Returns:
        `torch.Tensor`: Maximum value of the tensor, ignoring NaNs. Returns NaN if all values are NaN.
    """
    if torch.isnan(tensor).all():
        return torch.tensor(float("nan"), dtype=tensor.dtype, device=tensor.device)
    return torch.max(tensor[~torch.isnan(tensor)])

def pil_to_base64_url(pil_image) -> str:
    """
    Convert a PIL image to a base64 URL string suitable for OpenAI/vLLM messages.
    """
    buffered = BytesIO()
    pil_image.save(buffered, format="PNG")
    img_str = base64.b64encode(buffered.getvalue()).decode("utf-8")
    return f"data:image/png;base64,{img_str}"

class GRPOTrainer(Trainer):
    def __init__(
        self,
        model: PreTrainedModel,
        env: Environment,
        args: GRPOConfig,
        processing_class: Optional[Union[PreTrainedTokenizerBase, ProcessorMixin]] = None,
        callbacks: Optional[list[TrainerCallback]] = None,
        optimizers: tuple[
            Optional[torch.optim.Optimizer], Optional[torch.optim.lr_scheduler.LambdaLR]
        ] = (None, None),
        peft_config: Optional[PeftConfig] = None,
        **kwargs,
    ):
        self.logger = logging.getLogger(__name__)

        self.model_kwarg_keys = (
            inspect.signature(model.forward).parameters.keys()
            if not hasattr(model, "get_base_model")
            else inspect.signature(model.get_base_model().forward).parameters.keys()
        )
        
        # Models
        if peft_config is not None:
            model = get_peft_model(model, peft_config)  # type: ignore
            # Override sync_ref_model if PEFT is used since ref_model will be None
            if args.sync_ref_model:
                self.logger.warning(
                    "sync_ref_model=True is not compatible with PEFT. Setting sync_ref_model=False."
                )
                args.sync_ref_model = False

        # Enable gradient checkpointing if requested
        if args.gradient_checkpointing:
            model = self._enable_gradient_checkpointing(model, args)  # type: ignore

        # Suppress irrelevant warning
        model.warnings_issued["estimate_tokens"] = True
        
        # Handle pad token for processors or tokenizers
        if isinstance(processing_class, ProcessorMixin):
            tokenizer = processing_class.tokenizer
        elif isinstance(processing_class, PreTrainedTokenizerBase):
            tokenizer = processing_class
        else:
            raise TypeError("The `processing_class` must be either a `PreTrainedTokenizerBase` or a `ProcessorMixin`")

        if tokenizer.pad_token is None:
            tokenizer.pad_token = tokenizer.eos_token

        self.pad_token = tokenizer.pad_token
        self.pad_token_id = tokenizer.pad_token_id
        self.eos_token_id = tokenizer.eos_token_id
        self.image_token = getattr(processing_class, "image_token", None)
        self.image_token_id = getattr(processing_class, "image_token_id", None)
        self.vision_start_token_id = getattr(model.config, "vision_start_token_id", None)
        self.vision_end_token_id = getattr(model.config, "vision_end_token_id", None)

        # Training arguments
        self.per_device_train_batch_size = args.per_device_train_batch_size
        self.max_prompt_length = args.max_prompt_length
        self.max_seq_len = args.max_seq_len  # max sequence length
        self.max_completion_length = (
            args.max_completion_length
        )  # = |o_i| in the GRPO paper
        if self.max_completion_length is not None:
            self.logger.warning(
                "max_completion_length is deprecated. Use max_seq_len instead."
            )
            if self.max_seq_len is None and self.max_prompt_length is not None:
                self.max_seq_len = self.max_prompt_length + self.max_completion_length
                self.logger.info(
                    f"max_seq_len is set to {self.max_seq_len} (max_prompt_length={self.max_prompt_length} + max_completion_length={self.max_completion_length})"
                )
            else:
                self.max_seq_len = self.max_completion_length
                self.logger.info(
                    f"max_seq_len is set to {self.max_seq_len} (max_completion_length={self.max_completion_length})"
                )
        if self.max_seq_len is None:
            raise ValueError(
                "max_seq_len is required when max_completion_length is not provided"
            )
        if self.max_prompt_length is None:
            self.max_prompt_length = self.max_seq_len
            self.logger.info(
                f"max_prompt_length is set to {self.max_prompt_length} (max_seq_len={self.max_seq_len})"
            )
        self.max_tokens = args.max_tokens  # max tokens per generation
        if self.max_tokens is None:
            self.max_tokens = self.max_seq_len
            self.logger.info(
                f"max_tokens is set to {self.max_tokens} (max_seq_len={self.max_seq_len})"
            )
        self.num_generations = args.num_generations  # = G in the GRPO paper
        self.max_concurrent = args.max_concurrent
        self.max_data_workers = args.max_data_workers
        self.temperature = args.temperature
        self.top_p = args.top_p
        self.min_p = args.min_p
        self.repetition_penalty = args.repetition_penalty
        self.presence_penalty = args.presence_penalty
        self.frequency_penalty = args.frequency_penalty
        self.top_k = args.top_k
        self.loss_type = args.loss_type
        self.scale_rewards = args.scale_rewards
        self.mask_truncated_completions = args.mask_truncated_completions
        self.zero_truncated_completions = args.zero_truncated_completions
        self.delta = args.delta

        # Reference model parameters
        self.beta = args.beta
        self.sync_ref_model = args.sync_ref_model
        self.generation_batch_size: int = args.generation_batch_size  # type: ignore

        # Multi-step
        self.num_iterations = args.num_iterations  # = 𝜇 in the GRPO paper
        self.epsilon_low = args.epsilon
        self.epsilon_high = (
            args.epsilon_high if args.epsilon_high is not None else args.epsilon
        )
        self.gradient_accumulation_steps = args.gradient_accumulation_steps
        self._step = 0
        self._buffered_inputs: Optional[List[Dict[str, Optional[torch.Tensor]]]] = None

        # Data
        self.shuffle_dataset = args.shuffle_dataset
        train_dataset = env.get_dataset()
        assert train_dataset is not None

        eval_dataset = env.get_eval_dataset()

        if "prompt" not in train_dataset.column_names:
            raise ValueError("Train dataset must contain a 'prompt' column")
        if "answer" not in train_dataset.column_names:
            train_dataset = train_dataset.map(
                lambda x: {"answer": ""},
                num_proc=self.max_data_workers,
            )
        if eval_dataset is not None and "answer" not in eval_dataset.column_names:
            eval_dataset = eval_dataset.map(
                lambda x: {"answer": ""},
                num_proc=self.max_data_workers,
            )
        if "info" not in train_dataset.column_names:
            train_dataset = train_dataset.map(
                lambda x: {"info": {}},
                num_proc=self.max_data_workers,
            )
        if eval_dataset is not None and "info" not in eval_dataset.column_names:
            eval_dataset = eval_dataset.map(
                lambda x: {"info": {}},
                num_proc=self.max_data_workers,
            )

        if "task" not in train_dataset.column_names:
            train_dataset = train_dataset.map(
                lambda x: {"task": "default"},
                num_proc=self.max_data_workers,
            )
        if eval_dataset is not None and "task" not in eval_dataset.column_names:
            eval_dataset = eval_dataset.map(
                lambda x: {"task": "default"},
                num_proc=self.max_data_workers,
            )

        # Filter out prompts that are too long if max_prompt_length is set
        if self.max_prompt_length is not None:
            self.logger.info(
                f"Filtering dataset for prompts with length <= {self.max_prompt_length}"
            )
            max_length = self.max_prompt_length  # Capture for closure

            def filter_by_prompt_length(example, processing_class):
                prompt = example["prompt"]
                if isinstance(prompt, list):
                    prompt_text = processing_class.apply_chat_template(
                        prompt, tokenize=False, add_generation_prompt=True
                    )
                else:
                    prompt_text = prompt

                if isinstance(processing_class, PreTrainedTokenizerBase):
                    prompt_ids = processing_class.encode(prompt_text)
                elif isinstance(processing_class, ProcessorMixin):
                    kwargs = {}
                    if "image" in example:
                        kwargs["images"] = [example["image"]]

                    inputs = processing_class(
                        text=prompt_text,
                        return_tensors="pt",
                        add_special_tokens=False,
                        **kwargs,
                    )
                    prompt_ids = inputs["input_ids"][0].tolist()
                else:
                    raise ValueError(f"Unsupported processing class: {type(processing_class)}")
                return len(prompt_ids) <= max_length

            original_size = len(train_dataset)
            train_dataset = train_dataset.filter(
                filter_by_prompt_length,
                num_proc=self.max_data_workers,
                fn_kwargs={"processing_class": processing_class},
            )
            filtered_size = len(train_dataset)
            if filtered_size < original_size:
                self.logger.info(
                    f"Filtered dataset from {original_size} to {filtered_size} examples ({original_size - filtered_size} prompts were too long)"
                )

        # dummy data collator
        def data_collator(features):
            return features

        super().__init__(
            model=model,
            args=args,
            data_collator=data_collator,
            train_dataset=train_dataset,
            eval_dataset=eval_dataset,
            processing_class=processing_class,
            callbacks=callbacks,
            optimizers=optimizers,
        )

        if self.train_dataset is not None:
            unique_prompts_per_device_batch = (
                self.per_device_train_batch_size / self.num_generations
            )
            unique_prompts_per_gradient_step = (
                unique_prompts_per_device_batch * self.gradient_accumulation_steps
            )
            global_batch_size = (
                unique_prompts_per_gradient_step * self.accelerator.num_processes
            )
            dataset_size = len(self.train_dataset)  # type: ignore
            self.logger.info(
                f"Dataset size: {dataset_size}, global batch size: {global_batch_size}"
            )
            self.logger.info(
                f"Unique prompts per device batch: {unique_prompts_per_device_batch}, unique prompts per gradient step: {unique_prompts_per_gradient_step}"
            )
            truncated_dataset_size = int(
                (dataset_size // global_batch_size) * global_batch_size
            )
            if truncated_dataset_size < dataset_size:
                self.logger.info(
                    f"Truncating dataset from {dataset_size} to {truncated_dataset_size} examples ({dataset_size - truncated_dataset_size} examples were too long)"
                )
                self.train_dataset = self.train_dataset.select(
                    range(truncated_dataset_size)
                )
            self.logger.info(
                f"Batches per epoch: {truncated_dataset_size / global_batch_size}"
            )
            self.logger.info(
                f"Steps per epoch: {truncated_dataset_size / global_batch_size * self.num_iterations} (num_iterations={self.num_iterations})"
            )
            self.logger.info("Number of epochs:")
        # Reference model
        if self.beta == 0.0:
            # If beta is 0.0, the reference model is not needed
            self.ref_model = None
        elif is_deepspeed_zero3_enabled():
            model_id = model.config._name_or_path
            model_init_kwargs = {"torch_dtype": "auto"}
            config = AutoConfig.from_pretrained(model_id)
            architecture = getattr(transformers, config.architectures[0])
            self.ref_model = architecture.from_pretrained(model_id, **model_init_kwargs)
        elif is_peft_model(model):
            # If PEFT is used, the reference model is not needed since the adapter can be disabled
            # to revert to the initial model.
            self.ref_model = None
        else:
            # If PEFT configuration is not provided, create a reference model based on the initial model.
            self.ref_model = create_reference_model(model)  # type: ignore

        # Disable dropout in the models
        if args.disable_dropout:
            disable_dropout_in_model(model)
            if self.ref_model is not None:
                disable_dropout_in_model(self.ref_model)

        # Initialize the metrics
        self._metrics = {"train": defaultdict(list), "eval": defaultdict(list)}
        self._total_train_tokens = 0
        self.log_completions = args.log_completions
        self.wandb_log_unique_prompts = args.wandb_log_unique_prompts
        self.num_completions_to_print = args.num_completions_to_print

        # Environment integration parameters
        self.mask_env_responses = args.mask_env_responses
        self.max_concurrent = args.max_concurrent

        # maxlen is set to the total number of forward passes per step. This value of `maxlen` ensures we log only the
        # final optimization step.
        maxlen = (
            self.accelerator.num_processes
            * args.per_device_train_batch_size
            * args.gradient_accumulation_steps
        )
        self._logs = {
            "image": deque(maxlen=maxlen),
            "prompt": deque(maxlen=maxlen),
            "completion": deque(maxlen=maxlen),
            "rewards": defaultdict(lambda: deque(maxlen=maxlen)),
            "answers": deque(maxlen=maxlen),
        }

        # OpenAI client for Environment generation (using vLLM server)
        host = args.vllm_server_host
        port = args.vllm_server_port
        vllm_base_url = f"http://{host}:{port}/v1"
        self.client_config = {
            "base_url": vllm_base_url,
            "api_key": "EMPTY",
            "http_client_args": {
                "limits": {"max_connections": args.max_concurrent},
                "timeout": args.async_generation_timeout,
            },
        }

        # vLLM client for weight syncing only; only import if used
        from verifiers.inference.vllm_client import VLLMClient

        self.vllm_client = VLLMClient(
            host=host, port=port, connection_timeout=args.vllm_server_timeout
        )
        # Only initialize communicator on the main process
        # Other processes will only use the client for non-NCCL operations
        if self.accelerator.is_main_process:
            self.vllm_client.init_communicator()

        self._last_loaded_step = (
            0  # Initialize to 0 since vLLM already has initial weights
        )
        self.model_accepts_loss_kwargs = False
        # Weight updates to vLLM happen only when generating new completions
        # Frequency: every (gradient_accumulation_steps * num_iterations) training steps
        # When using vLLM, the main process is responsible for loading the model weights. This can cause process
        # desynchronization and seems to lead to DeepSpeed hanging during initialization. To prevent this, we
        # synchronize all processes after vLLM has been fully initialized.
        self.accelerator.wait_for_everyone()

        # Reference model
        if self.ref_model is not None:
            if self.is_deepspeed_enabled:
                self.ref_model = prepare_deepspeed(self.ref_model, self.accelerator)
            else:
                self.ref_model = self.accelerator.prepare_model(
                    self.ref_model, evaluation_mode=True
                )
        if self.sync_ref_model:
            self.add_callback(
                SyncRefModelCallback(
                    ref_model=self.ref_model,  # type: ignore
                    accelerator=self.accelerator,
                )
            )

        # Environment
        self.env = env

        # Async generation setup
        self._next_batch_id: int = 0
        self._async_started = False
        self.num_batches_ahead = args.num_batches_ahead

        # num_batches_ahead=0 will behave synchronously (submit and wait immediately)
        self.async_generator = AsyncBatchGenerator(
            env=self.env,
            client_config=self.client_config,
            model_name=self._get_model_name(),
            sampling_args=self._get_sampling_args(),
            num_batches_ahead=self.num_batches_ahead,
            max_queue_size=args.async_max_queue_size,
            generation_timeout=args.async_generation_timeout,
        )

    def get_train_dataloader(self):
        if self.train_dataset is None:
            raise ValueError("Trainer: training requires a train_dataset.")

        train_dataset = self.train_dataset
        data_collator = self.data_collator
        if isinstance(train_dataset, datasets.Dataset):
            train_dataset = self._remove_unused_columns(
                train_dataset, description="training"
            )
        else:
            data_collator = self._get_collator_with_removed_columns(
                data_collator, description="training"
            )

        batch_size = self._train_batch_size * self.gradient_accumulation_steps  # type: ignore

        dataloader_params = {
            "batch_size": batch_size,  # type: ignore (None case handled by config __post_init__)
            "collate_fn": data_collator,
            "num_workers": self.args.dataloader_num_workers,
            "pin_memory": self.args.dataloader_pin_memory,
            "persistent_workers": self.args.dataloader_persistent_workers,
        }

        if not isinstance(train_dataset, torch.utils.data.IterableDataset):
            dataloader_params["sampler"] = self._get_train_sampler()
            dataloader_params["drop_last"] = self.args.dataloader_drop_last
            dataloader_params["worker_init_fn"] = seed_worker
            dataloader_params["prefetch_factor"] = self.args.dataloader_prefetch_factor

        dataloader = DataLoader(train_dataset, **dataloader_params)  # type: ignore

        # Always wrap with AsyncDataLoaderWrapper for consistent behavior
        # Store the wrapped dataloader for async access
        self._async_dataloader = AsyncDataLoaderWrapper(
            dataloader, buffer_size=max(5, self.num_batches_ahead * 2)
        )
        return self.accelerator.prepare(self._async_dataloader)

    def _get_train_sampler(self, train_dataset=None) -> Sampler:
        # Returns a sampler that
        # 1. ensures each prompt is repeated across multiple processes. This guarantees that identical prompts are
        #    distributed to different GPUs, allowing rewards to be computed and normalized correctly within each prompt
        #    group. Using the same seed across processes ensures consistent prompt assignment, preventing discrepancies
        #    in group formation.
        # 2. repeats the batch multiple times to allow reusing generations across multiple updates. Refer to
        #    _prepare_inputs to see how the generations are stored and reused.

        # In the following figure, the values are the prompt indices. The first row shows the first sampled batch, the
        # second row shows the second sampled batch, and so on.
        #
        #                                      |    Accum step 0     |
        #                                      |   GPU 0  |   GPU 1  |
        #
        #                 global_step   step    <-───>  num_generations=2
        #                                       <-───────> per_device_train_batch_size=3
        #  grad_accum    ▲  ▲  0          0     0   0   1   1   2   2   <- Generate for the first gradient_accumulation_steps (prompts 0 to 11); store the completions; use the first slice to compute the loss
        #     =2         ▼  |  0          1     3   3   4   4   5   5   <- Take the stored generations and use the second slice to compute the loss
        #                   |
        #                   |  1          2     6   6   7   7   8   8   <- Take the stored generations and use the third slice to compute the loss
        #  grad_accum=4  ▼  1          3     9   9  10  10  11  11   <- Take the stored generations and use the fourth slice to compute the loss
        #
        #                      2          4    12  12  13  13  14  14   <- Generate for the second gradient_accumulation_steps (prompts 12 to 23); store the completions; use the first slice to compute the loss
        #                      2          5    15  15  16  16  17  17   <- Take the stored generations and use the second slice to compute the loss
        #                                          ...

        return RepeatSampler(
            data_source=self.train_dataset,  # type: ignore
            mini_repeat_count=self.num_generations,
            batch_size=self.generation_batch_size // self.num_generations,
            repeat_count=self.num_iterations * self.gradient_accumulation_steps,
            shuffle=self.shuffle_dataset,
            seed=self.args.seed,
        )

    def _enable_gradient_checkpointing(
        self, model: PreTrainedModel, args: GRPOConfig
    ) -> PreTrainedModel:
        """Enables gradient checkpointing for the model."""
        # Ensure use_cache is disabled
        model.config.use_cache = False

        # Enable gradient checkpointing on the base model for PEFT
        if is_peft_model(model):
            model.base_model.gradient_checkpointing_enable()  # type: ignore
        # Enable gradient checkpointing for non-PEFT models
        else:
            model.gradient_checkpointing_enable()

        gradient_checkpointing_kwargs = args.gradient_checkpointing_kwargs or {}
        assert isinstance(gradient_checkpointing_kwargs, dict)
        use_reentrant = gradient_checkpointing_kwargs.get("use_reentrant", True)

        if use_reentrant:
            model.enable_input_require_grads()

        return model

    def _inner_training_loop(self, *args, **kwargs):
        """Override to ensure async generator is stopped when training ends"""
        try:
            return super()._inner_training_loop(*args, **kwargs)
        finally:
            # Clean up async generator on all processes
            if (
                self.async_generator
                and self._async_started
                and self.accelerator.is_main_process
            ):
                self.async_generator.stop()
            self._async_started = False


    def _get_last_hidden_state(
        self,
        unwrapped_model,
        input_ids,
        attention_mask,
        logits_to_keep,
        pixel_values=None,
        image_grid_thw=None,
        pixel_attention_mask=None,
        image_sizes=None,
    ):
        if is_peft_model(unwrapped_model):
            unwrapped_model = unwrapped_model.base_model.model

        # Build model inputs - check if the model supports logits_to_keep (some models and VLMs don't)
        model_inputs = {"input_ids": input_ids, "attention_mask": attention_mask}

        last_hidden_state = unwrapped_model.model(**model_inputs).last_hidden_state
        # Exclude the last value: it corresponds to the next token pred
        last_hidden_state = last_hidden_state[:, :-1, :]  # (B, L-1, H)
        # Only keep the last logits_to_keep. For model that support logits_to_keep, this is a no-op.
        last_hidden_state = last_hidden_state[:, -logits_to_keep:, :]  # (B, logits_to_keep, H)
        return last_hidden_state

    # Get the per-token log probabilities for the completions for the model and the reference model
    def _get_per_token_logps(
        self,
        model,
        input_ids,
        attention_mask,
        logits_to_keep,
        batch_size=None,
        pixel_values=None,
        image_grid_thw=None,
    ) -> torch.Tensor:
        batch_size = batch_size or input_ids.size(
            0
        )  # Chunk inputs into smaller batches to reduce memory peak
        all_logps = []
        for i in range(0, input_ids.size(0), batch_size):
            input_ids_batch = input_ids[i : i + batch_size]
            attention_mask_batch = attention_mask[i : i + batch_size]
            
            # Build model inputs - check if the model supports logits_to_keep (some models and VLMs don't)
            model_inputs = {"input_ids": input_ids_batch, "attention_mask": attention_mask_batch}
            
            if image_grid_thw is not None and pixel_values is not None:
                model_inputs["image_grid_thw"] = image_grid_thw[i : i + batch_size]
                start_pixel_idx = image_grid_thw[:i].prod(-1).sum().item()
                end_pixel_idx = image_grid_thw[: i + batch_size].prod(-1).sum().item()
                model_inputs["pixel_values"] = pixel_values[start_pixel_idx:end_pixel_idx]
            elif pixel_values is not None:
                model_inputs["pixel_values"] = pixel_values[i : i + batch_size]

            # Only add logits_to_keep if the model supports it
            if "logits_to_keep" in self.model_kwarg_keys:
                # We add 1 to `logits_to_keep` because the last logits of the sequence is later excluded
                model_inputs["logits_to_keep"] = logits_to_keep + 1

            logits = model(**model_inputs).logits

            # Exclude the last value: it corresponds to the next token pred
            logits = logits[:, :-1, :]  # (B, L-1, H)
            input_ids_batch = input_ids_batch[:, -logits_to_keep:]
            # Only keep the last logits_to_keep. For model that support logits_to_keep, this is a no-op.
            logits = logits[:, -logits_to_keep:, :]  # (B, logits_to_keep, H)
            # Divide logits by sampling temperature.
            # See https://huggingface.co/blog/the_n_implementation_details_of_rlhf_with_ppo#policy-training-implementation-details
            logits = logits / self.temperature
            logps = selective_log_softmax(
                logits, input_ids_batch
            )  # compute logprobs for the input tokens
            all_logps.append(logps)
        return torch.cat(all_logps, dim=0)

    def _move_model_to_vllm(self):
        # For DeepSpeed ZeRO-3 we need to gather all parameters before operations
        deepspeed_plugin = self.accelerator.state.deepspeed_plugin
        zero_stage_3 = deepspeed_plugin is not None and deepspeed_plugin.zero_stage == 3
        if zero_stage_3:
            import deepspeed  # type: ignore[unresolved-import]

            gather_if_zero3 = deepspeed.zero.GatheredParameters
        else:
            gather_if_zero3 = nullcontext

        # Check if background batch generation is complete on main process
        # and broadcast the state to all processes
        is_generating = False
        if self.accelerator.is_main_process:
            is_generating = self.async_generator.is_generating

        # Broadcast generation state from main process to all processes
        is_generating_list = [is_generating]
        broadcast_object_list(is_generating_list, from_process=0)
        is_generating = is_generating_list[0]

        # All processes wait if generation is happening
        waits = 0
        while is_generating:
            time.sleep(0.5)
            waits += 1
            if waits % 10 == 0:
                self.logger.info(
                    "Waiting for background batch generation to complete before weight syncing."
                )

            # Check again and broadcast
            if self.accelerator.is_main_process:
                is_generating = self.async_generator.is_generating
            is_generating_list = [is_generating]
            broadcast_object_list(is_generating_list, from_process=0)
            is_generating = is_generating_list[0]

        # Ensure all processes are synchronized before weight update
        self.accelerator.wait_for_everyone()
        self.logger.info(
            f"Process {self.accelerator.process_index}: Starting weight sync to vLLM"
        )

        # ALL processes must participate in model operations for DeepSpeed ZeRO-3
        if is_peft_model(self.model):
            # With PEFT and DeepSpeed ZeRO Stage 3, we must gather the full model at once before merging
            with gather_if_zero3(list(self.model.parameters())):  # type: ignore
                self.model.merge_adapter()  # type: ignore

                # Update vLLM weights while parameters are gathered
                for name, param in self.model.named_parameters():  # type: ignore
                    # When using PEFT, we need to recover the original parameter name and discard some parameters
                    name = name.removeprefix("base_model.model.").replace(
                        ".base_layer", ""
                    )
                    if self.model.prefix in name:  # type: ignore
                        continue
                    # When module to save, remove its prefix and discard the original module
                    if "original_module" in name:
                        continue
                    name = name.replace("modules_to_save.default.", "")

                    if self.accelerator.is_main_process:
                        self.vllm_client.update_named_param(name, param.data)
                self.model.unmerge_adapter()  # type: ignore
        else:
            # For non-PEFT models, gather and update each parameter individually
            for name, param in self.model.named_parameters():  # type: ignore
                with gather_if_zero3([param]):
                    if self.accelerator.is_main_process:
                        self.vllm_client.update_named_param(name, param.data)

        # Reset cache on vLLM (main process only)
        if self.accelerator.is_main_process:
            self.vllm_client.reset_prefix_cache()

        # Wait for all background tasks to complete
        if self.accelerator.is_main_process:
            while self.vllm_client.get_num_background_tasks() > 0:
                time.sleep(0.5)
                self.logger.info(
                    "Waiting for weight syncing background tasks to complete before submitting new batches."
                )

        # Ensure all processes wait for the main process to finish updating weights
        self.accelerator.wait_for_everyone()

    def _get_sampling_args(self) -> Dict[str, Any]:
        """Get sampling arguments for Environment generation."""
        args = {
            "temperature": self.temperature,
            "top_p": self.top_p,
            "max_tokens": self.max_tokens,
            "n": 1,
            "presence_penalty": self.presence_penalty,
            "frequency_penalty": self.frequency_penalty,
            "logprobs": True,
            "extra_body": {
                "top_k": self.top_k,
                "min_p": self.min_p,
                "repetition_penalty": self.repetition_penalty,
                "skip_special_tokens": False,
                "spaces_between_special_tokens": False,
                "include_stop_str_in_output": False,
                "return_tokens_as_token_ids": True,
            },
        }
        return args

    def _get_model_name(self) -> str:
        """Get model name for Environment generation."""
        return self.model.config._name_or_path  # type: ignore

    def _ids_to_tensors(
        self,
        prompt_ids: List[List[int]],
        prompt_mask: List[List[int]],
        completion_ids: List[List[int]],
        completion_mask: List[List[int]],
        device: torch.device,
    ) -> Dict[str, torch.Tensor]:
        ids = [prompt_ids[i] + completion_ids[i] for i in range(len(prompt_ids))]
        mask = [prompt_mask[i] + completion_mask[i] for i in range(len(prompt_mask))]
        max_len = max(len(ids[i]) for i in range(len(ids)))
        ids = [
            torch.cat(
                [
                    torch.tensor(ids[i], dtype=torch.long, device=device),
                    torch.zeros(max_len - len(ids[i]), dtype=torch.long, device=device),
                ]
            )
            for i in range(len(ids))
        ]
        mask = [
            torch.cat(
                [
                    torch.tensor(mask[i], dtype=torch.long, device=device),
                    torch.zeros(
                        max_len - len(mask[i]), dtype=torch.long, device=device
                    ),
                ]
            )
            for i in range(len(mask))
        ]
        ids = torch.stack(ids, dim=0)
        mask = torch.stack(mask, dim=0)
        return {"ids": ids, "mask": mask}
    
    def _gather_batch_data(self, batch_offset: int = 0):
        """
        Gather batch data from all processes and convert PIL images in prompts to base64 image_url.
        """
        batches = self._async_dataloader.peek_ahead(batch_offset)

        if batch_offset == 0:
            batch = batches[0] if batches else None
        else:
            batch = batches[batch_offset - 1] if batches else None

        if batch is None:
            return [], [], [], []

        if isinstance(batch, dict):
            batch = [batch]

        prompts = []
        for x in batch:
            prompt = x["prompt"]
            for message in prompt:
                content = message.get("content", [])
                if isinstance(content, list):
                    for c in content:
                        if isinstance(c, dict) and c.get("type") == "image":
                            img_url = pil_to_base64_url(x["image"])
                            c.clear()
                            c.update({
                                "type": "image_url",
                                "image_url": {"url": img_url}
                            })
                elif isinstance(content, str):
                    pass
                else:
                    print("Unknown content type:", type(content))
    
            prompts.append(prompt)
    
        answers = [x["answer"] for x in batch]
        tasks = [x.get("task", "default") for x in batch]
        infos = [x.get("info", {}) for x in batch]
    
        all_prompts = gather_object(prompts)
        all_answers = gather_object(answers)
        all_tasks = gather_object(tasks)
        all_infos = gather_object(infos)
    
        return all_prompts, all_answers, all_tasks, all_infos

    def _prepare_inputs(  # type: ignore
        self, inputs: list[dict[str, Any]]
    ) -> dict[str, Union[torch.Tensor, Any]]:
        """
        inputs: raw inputs from the dataloader (per process)

        This method implements async batch generation with priming:
        1. Always maintain num_batches_ahead batches in the pipeline
        2. On first calls, prime by submitting num_batches_ahead batches before retrieving any
        3. On subsequent calls, submit new batches to maintain the pipeline
        """
        # Ensure all processes are synchronized at the start
        self.accelerator.wait_for_everyone()
        # inputs = list of dicts for all gradient accumulation steps
        generate_every = self.gradient_accumulation_steps * self.num_iterations

        # Check if we need to generate new completions
        if self._step % generate_every == 0 or self._buffered_inputs is None:
            # Update weights to vLLM if needed
            if self.state.global_step > self._last_loaded_step:
                self.logger.info(
                    f"Syncing weights to vLLM at step {self.state.global_step}"
                )
                self._move_model_to_vllm()
                self._last_loaded_step = self.state.global_step

            # Start async generator if not started
            if not self._async_started and self.accelerator.is_main_process:
                self.async_generator.start()
            self._async_started = True
            self.accelerator.wait_for_everyone()

            # Calculate which batch we need for this step
            batch_id_to_retrieve = self._step // generate_every

            # Calculate the target: we want to always be num_batches_ahead batches ahead
            # This means we should have submitted up to batch_id_to_retrieve + num_batches_ahead
            target_batch_id = (
                batch_id_to_retrieve + self.async_generator.num_batches_ahead
            )

            # Submit any missing batches to maintain the pipeline
            # On first call, this submits batches 0 through num_batches_ahead
            # On subsequent calls, this submits new batches to stay ahead
            batches_submitted = 0
            steps_per_batch = generate_every
            max_batch_id = (
                self.state.max_steps * self.gradient_accumulation_steps - 1
            ) // steps_per_batch
            target_batch_id = min(target_batch_id, max_batch_id)

            for batch_id in range(self._next_batch_id, target_batch_id + 1):
                first_grad_step_for_batch = batch_id * steps_per_batch
                if (
                    first_grad_step_for_batch
                    >= self.state.max_steps * self.gradient_accumulation_steps
                ):
                    self.logger.info(
                        f"Reached max global steps ({self.state.max_steps}), stopping batch generation"
                    )
                    break
                batch_offset = batch_id - batch_id_to_retrieve
                
                all_prompts, all_answers, all_tasks, all_infos = (
                    self._gather_batch_data(batch_offset)
                )
                if not all_prompts:
                    self.logger.info(
                        f"No prompts for batch {batch_id}, stopping batch generation"
                    )
                    break
                
                env_inputs = {
                    "prompt": all_prompts,
                    "answer": all_answers,
                    "task": all_tasks,
                    "info": all_infos,
                }    
                # Submit batch (main process only)
                if self.accelerator.is_main_process:
                    request = BatchRequest(
                        batch_id=batch_id,
                        env_inputs=env_inputs,
                        processing_class=self.processing_class,
                        mask_env_responses=self.mask_env_responses,
                        max_seq_len=self.max_seq_len or -1,
                        mask_truncated_completions=self.mask_truncated_completions,
                        zero_truncated_completions=self.zero_truncated_completions,
                        max_concurrent=self.max_concurrent,
                    )
                    self.async_generator.submit_batch(request)
                    batches_submitted += 1
                self.accelerator.wait_for_everyone()

            # Update next batch id
            if self.accelerator.is_main_process:
                self._next_batch_id = self._next_batch_id + batches_submitted
            self.accelerator.wait_for_everyone()
            # Synchronize next_batch_id across all processes
            next_batch_id_list = [
                self._next_batch_id if self.accelerator.is_main_process else 0
            ]
            broadcast_object_list(next_batch_id_list, from_process=0)
            self._next_batch_id = next_batch_id_list[0]
            self.accelerator.wait_for_everyone()

            # Now retrieve the batch we need for this step
            if self.accelerator.is_main_process:
                # Get batch result
                
                batch_result = self.async_generator.get_batch(batch_id_to_retrieve)
                processed_results = batch_result.processed_results

                # Package raw data for broadcast (not tensors yet)
                broadcast_data = {
                    "prompt_ids": processed_results.prompt_ids,
                    "prompt_mask": processed_results.prompt_mask,
                    "completion_ids": processed_results.completion_ids,
                    "completion_mask": processed_results.completion_mask,
                    "rewards": processed_results.rewards,
                    "all_reward_dict": batch_result.all_reward_dict,
                    "completions": batch_result.completions,
                    "prompts": batch_result.prompts,
                    "pixel_values":processed_results.pixel_values,
                    "image_grid_thw":processed_results.image_grid_thw,
                    "answers": batch_result.answers,
                }
            else:
                broadcast_data = None
            self.accelerator.wait_for_everyone()

            # Broadcast processed data
            broadcast_list = [broadcast_data]
            broadcast_object_list(broadcast_list, from_process=0)
            broadcast_data = broadcast_list[0]
            self.accelerator.wait_for_everyone()

            # Each process takes its slice
            process_slice = slice(
                self.accelerator.process_index * len(inputs),
                (self.accelerator.process_index + 1) * len(inputs),
            )

            # Create rewards tensor and compute advantages using full batch
            assert (
                broadcast_data is not None
            )  # After broadcast, all processes have data
            all_rewards = torch.tensor(
                broadcast_data["rewards"], device=self.accelerator.device
            )
            all_advantages = self._compute_advantages(all_rewards)

            # Now create tensors only for this process's slice
            input_ids_list = []
            attention_mask_list = []
            pixel_values_list = []
            image_grid_list = []
            
            has_images = any(
                broadcast_data["pixel_values"][i] is not None
                for i in range(process_slice.start, process_slice.stop)
            )

            for i in range(process_slice.start, process_slice.stop):
                input_ids_list.append(
                    torch.tensor(
                        broadcast_data["prompt_ids"][i]
                        + broadcast_data["completion_ids"][i],
                        device=self.accelerator.device,
                    )
                )
                attention_mask_list.append(
                    torch.tensor(
                        broadcast_data["prompt_mask"][i]
                        + broadcast_data["completion_mask"][i],
                        device=self.accelerator.device,
                    )
                )
                if has_images:
                    if broadcast_data["pixel_values"][i] is not None:
                        pixel_values_list.append(
                            torch.tensor(broadcast_data["pixel_values"][i], device=self.accelerator.device)
                        )
                        image_grid_list.append(
                            torch.tensor(broadcast_data["image_grid_thw"][i], device=self.accelerator.device)
                        )
                    else:
                        # If some examples have no image insert dummy with correct shape
                        pixel_values_list.append(torch.zeros_like(pixel_values_list[0]))
                        image_grid_list.append(torch.zeros_like(image_grid_list[0]))

            input_ids = pad(
                input_ids_list,
                padding_value=self.pad_token_id,  # type: ignore
                padding_side="right",
            )  # type: ignore
            attention_mask = pad(attention_mask_list, padding_side="right")  # type: ignore

            if has_images:
                pixel_values = torch.stack(pixel_values_list, dim=0)
                image_grid_thw = torch.stack(image_grid_list, dim=0)

            # Truncate if needed
            if self.max_seq_len is not None and input_ids.size(1) > self.max_seq_len:
                input_ids = input_ids[:, -self.max_seq_len :]
                attention_mask = attention_mask[:, -self.max_seq_len :]

            # Take this process's slice of advantages
            advantages = all_advantages[process_slice]

            # Log metrics on main process only
            if self.accelerator.is_main_process:
                self._log_reward_metrics_primary(
                    mode="train",
                    all_reward_dict=broadcast_data["all_reward_dict"],
                    all_rewards=all_rewards,
                    generation_batch_size=len(all_rewards),
                )

                self._log_textual_data_primary(
                    all_prompts=broadcast_data["prompts"],
                    all_completions=broadcast_data["completions"],
                    all_reward_dict=broadcast_data["all_reward_dict"],
                    all_answers=broadcast_data["answers"],
                )

                # Log completion metrics using full batch data on CPU to save memory
                self._log_completion_metrics_primary(
                    mode="train",
                    all_completion_mask=broadcast_data["completion_mask"],
                    all_completion_ids=broadcast_data["completion_ids"],
                    all_prompt_mask=broadcast_data["prompt_mask"],
                )
            with torch.no_grad():
                completion_mask = attention_mask[:, 1:]
                logits_to_keep = completion_mask.size(1)
                old_per_token_logps = self._get_per_token_logps(
                    self.model,
                    input_ids,
                    attention_mask,
                    logits_to_keep,
                    batch_size=self.per_device_train_batch_size,
                )

            # Concatenate all data for shuffling
            full_batch = {
                "input_ids": input_ids,
                "attention_mask": attention_mask,
                "old_per_token_logps": old_per_token_logps,
                "advantages": advantages,
            }
            if has_images:
                full_batch["pixel_values"] = pixel_values
                full_batch["image_grid_thw"] = image_grid_thw

            # Shuffle and split for gradient accumulation
            full_batch = shuffle_tensor_dict(full_batch)
            self._buffered_inputs = split_tensor_dict(
                full_batch, self.gradient_accumulation_steps
            )
            self.accelerator.wait_for_everyone()
        # Return appropriate slice from buffer
        result = self._buffered_inputs[self._step % self.gradient_accumulation_steps]
        self._step += 1
        self.accelerator.wait_for_everyone()
        return result

    def _compute_advantages(
        self,
        rewards: torch.Tensor,
    ) -> torch.Tensor:
        """Compute advantages from rewards with normalization using full batch statistics."""
        # Always use full batch statistics
        mean_grouped = rewards.view(-1, self.num_generations).mean(dim=1)
        std_grouped = rewards.view(-1, self.num_generations).std(dim=1)

        # Normalize the rewards to compute advantages
        mean_grouped = mean_grouped.repeat_interleave(self.num_generations, dim=0)
        std_grouped = std_grouped.repeat_interleave(self.num_generations, dim=0)
        advantages = rewards - mean_grouped

        if self.scale_rewards:
            advantages = advantages / (std_grouped + 1e-4)

        return advantages

    def compute_loss(  # type: ignore
        self,  # type: ignore
        model: PreTrainedModel,
        inputs: Dict[str, torch.Tensor],
        return_outputs: bool = False,
        num_items_in_batch: int | None = None,
    ) -> torch.Tensor:  # type: ignore
        mode = "train"
        # Compute the per-token log probabilities for the model
        input_ids, attention_mask = inputs["input_ids"], inputs["attention_mask"]

        # prompt is at least 1 token
        completion_mask = attention_mask[:, 1:]
        logits_to_keep = completion_mask.size(1)
        per_token_logps = self._get_per_token_logps(
            model,
            input_ids,
            attention_mask,
            logits_to_keep,
            pixel_values=inputs.get("pixel_values"),
            image_grid_thw=inputs.get("image_grid_thw"),
        )
        # Compute the loss
        advantages = inputs["advantages"]
        # When using num_iterations == 1, old_per_token_logps == per_token_logps,
        # so we can skip it's computation (see _generate_and_score_completions) and use per_token_logps.detach() instead.
        old_per_token_logps = inputs.get("old_per_token_logps")
        old_per_token_logps = per_token_logps.detach() if old_per_token_logps is None else old_per_token_logps
        coef_1 = torch.exp(per_token_logps - old_per_token_logps)
        coef_2 = torch.clamp(coef_1, 1 - self.epsilon_low, 1 + self.epsilon_high)

        if self.delta is not None:
            # Use clamp instead of min to handle tensor-float comparison
            per_token_loss1 = torch.clamp(
                coef_1, max=self.delta
            ) * advantages.unsqueeze(1)
        else:
            # Original GRPO clipping (only lower bound implicitly applied by the final min)
            per_token_loss1 = coef_1 * advantages.unsqueeze(1)

        per_token_loss2 = coef_2 * advantages.unsqueeze(1)
        per_token_loss = -torch.min(per_token_loss1, per_token_loss2)

        # Compute the KL divergence between the model and the reference model
        if self.beta != 0.0:
            with torch.no_grad():
                if self.ref_model is not None:
                    ref_per_token_logps = self._get_per_token_logps(
                        self.ref_model, input_ids, attention_mask, logits_to_keep, pixel_values=inputs.get("pixel_values"),image_grid_thw=inputs.get("image_grid_thw"),
                    )
                else:
                    with self.accelerator.unwrap_model(self.model).disable_adapter():  # type: ignore
                        ref_per_token_logps = self._get_per_token_logps(
                            self.model, input_ids, attention_mask, logits_to_keep, pixel_values=inputs.get("pixel_values"),image_grid_thw=inputs.get("image_grid_thw"),
                        )
            per_token_kl = (
                torch.exp(ref_per_token_logps - per_token_logps)
                - (ref_per_token_logps - per_token_logps)
                - 1
            )
            per_token_loss = per_token_loss + self.beta * per_token_kl
            mean_kl = (per_token_kl * completion_mask).sum() / completion_mask.sum()
            self._metrics[mode]["kl"].append(
                self.accelerator.gather_for_metrics(mean_kl).nanmean().item()  # type: ignore
            )
        if self.loss_type == "grpo":
            loss = (
                (per_token_loss * completion_mask).sum(-1)
                / completion_mask.sum(-1).clamp(min=1.0)
            ).mean()
        elif self.loss_type == "bnpo":
            loss = (
                per_token_loss * completion_mask
            ).sum() / completion_mask.sum().clamp(min=1.0)
        elif self.loss_type == "dr_grpo":
            loss = (per_token_loss * completion_mask).sum() / (
                per_token_loss.size(0) * self.max_seq_len
            )  # type: ignore
        else:
            raise ValueError(f"Unknown loss type: {self.loss_type}")

        # Compute the clipped probability ratios
        is_low_clipped = (coef_1 < 1 - self.epsilon_low) & (advantages.unsqueeze(1) < 0)
        is_high_clipped = (coef_1 > 1 + self.epsilon_high) & (
            advantages.unsqueeze(1) > 0
        )
        is_region_clipped = is_low_clipped | is_high_clipped

        low_clip = (is_low_clipped * completion_mask).sum() / completion_mask.sum()
        high_clip = (is_high_clipped * completion_mask).sum() / completion_mask.sum()
        clip_ratio = (is_region_clipped * completion_mask).sum() / completion_mask.sum()

        gathered_low_clip = self.accelerator.gather_for_metrics(low_clip)
        self._metrics[mode]["clip_ratio/low_mean"].append(
            gathered_low_clip.nanmean().item()  # type: ignore
        )
        self._metrics[mode]["clip_ratio/low_min"].append(
            nanmin(gathered_low_clip).item()  # type: ignore
        )
        gathered_high_clip = self.accelerator.gather_for_metrics(high_clip)
        self._metrics[mode]["clip_ratio/high_mean"].append(
            gathered_high_clip.nanmean().item()  # type: ignore
        )
        self._metrics[mode]["clip_ratio/high_max"].append(
            nanmax(gathered_high_clip).item()  # type: ignore
        )
        gathered_clip_ratio = self.accelerator.gather_for_metrics(clip_ratio)
        self._metrics[mode]["clip_ratio/region_mean"].append(
            gathered_clip_ratio.nanmean().item()  # type: ignore
        )
        return loss

    def _sanitize_tool_calls(
        self,
        completion: list[dict[str, Any]] | str,
    ) -> list[dict[str, Any]] | str:
        if isinstance(completion, str):
            return completion
        for msg in completion:
            if "tool_calls" in msg:
                tool_calls = []
                msg["tool_calls"] = []
                for tc in msg["tool_calls"]:
                    tool_calls.append(
                        {
                            "name": tc.get("function", {}).get("name", ""),
                            "args": tc.get("function", {}).get("arguments", {}),
                        }
                    )
                msg["content"] += str({"tool_calls": tool_calls})
                msg.pop("tool_calls")
            if "tool_call_id" in msg:
                msg.pop("tool_call_id")
        return completion

    def evaluate( # TODO : check for images
        self, eval_dataset=None, ignore_keys=None, metric_key_prefix="eval", **kwargs
    ):
        """
        Override the evaluate method to use env.evaluate() directly.
        This bypasses the standard batch-by-batch evaluation and uses the environment's
        built-in evaluation logic instead.
        """
        # Skip evaluation if no eval dataset is available
        if self.env.eval_dataset is None:
            self.logger.info("Skipping evaluation - no eval dataset available")
            return {}

        self.logger.info("Running evaluation using environment's evaluate method")

        # Only the main process computes evaluation to avoid duplicate work
        if self.accelerator.is_main_process:
            eval_results = self.async_generator.evaluate(num_samples=-1)
        else:
            eval_results = None

        # Broadcast the results from rank 0 to all other ranks
        broadcast_list = [eval_results]
        broadcast_object_list(broadcast_list, from_process=0)
        eval_results = broadcast_list[0]
        assert eval_results is not None
        # Process results to compute metrics
        metrics = {}

        # Compute reward statistics
        rewards = torch.tensor(eval_results.reward)
        metrics["eval_reward"] = rewards.mean().item()
        metrics["eval_reward_std"] = rewards.std().item()

        # Log individual reward function scores
        non_reward_metric_keys = [
            "reward",
            "prompt",
            "completion",
            "info",
            "answer",
            "state",
            "task",
        ]
        for key in eval_results.metrics:
            if key not in non_reward_metric_keys:
                reward_values = eval_results.metrics[key]
                if isinstance(reward_values, list):
                    metrics[f"eval_rewards/{key}"] = float(np.mean(reward_values))
                else:
                    try:
                        metrics[f"eval_rewards/{key}"] = reward_values.mean().item()
                    except Exception:
                        continue

        # Compute completion length statistics
        assert isinstance(self.processing_class, PreTrainedTokenizerBase)
        completions = eval_results.completion
        if isinstance(completions[0], str):
            # Completion format - directly tokenize strings
            completion_lengths = [
                len(self.processing_class.encode(c))  # type: ignore
                for c in completions
            ]
        else:
            # Chat format - use apply_chat_template
            completion_lengths = []
            for comp in completions:
                # Apply chat template to get the full text
                tokens = self.processing_class.apply_chat_template(
                    comp,  # type: ignore
                    tokenize=True,
                    add_generation_prompt=False,
                )
                # Tokenize and count
                completion_lengths.append(len(tokens))

        metrics["eval_completions/mean_length"] = float(np.mean(completion_lengths))
        metrics["eval_completions/min_length"] = int(np.min(completion_lengths))
        metrics["eval_completions/max_length"] = int(np.max(completion_lengths))

        # Log sample completions if requested
        if self.accelerator.is_main_process and self.log_completions:
            # Prepare textual logs
            prompts = eval_results.prompt[: self.num_completions_to_print]
            completions = eval_results.completion[: self.num_completions_to_print]

            # Extract rewards for logging
            reward_dict = {}
            reward_dict["reward"] = eval_results.reward[: self.num_completions_to_print]
            for key in eval_results.metrics:
                reward_dict[key] = eval_results.metrics[key][
                    : self.num_completions_to_print
                ]

            # Print sample
            print_prompt_completions_sample(
                prompts,
                completions,
                reward_dict["reward"],
                self.state.global_step,
            )

            # Log to wandb if available
            if (
                self.args.report_to
                and "wandb" in self.args.report_to
                and wandb.run is not None
            ):
                import pandas as pd

                table_data = {
                    "step": [str(self.state.global_step)] * len(prompts),
                    "prompt": prompts,
                    "completion": [
                        self._sanitize_tool_calls(c)  # type: ignore
                        for c in completions
                    ],
                }
                for k, v in reward_dict.items():
                    table_data[k] = v

                df = pd.DataFrame(table_data)
                wandb.log({"eval_completions": wandb.Table(dataframe=df)})

        # Log all metrics
        self.log(metrics)

        # Return metrics dict to match base class signature
        return metrics

    def log(self, logs: dict[str, float], start_time: float | None = None) -> None:
        mode = "train" if self.model is not None and self.model.training else "eval"  # type: ignore
        metrics = {
            key: sum(val) / len(val) for key, val in self._metrics[mode].items()
        }  # average the metrics

        # This method can be called both in training and evaluation. When called in evaluation, the keys in `logs`
        # start with "eval_". We need to add the prefix "eval_" to the keys in `metrics` to match the format.
        if mode == "eval":
            metrics = {f"eval_{key}": val for key, val in metrics.items()}

        logs = {**logs, **metrics}
        if start_time is not None:
            super().log(logs, start_time)
        else:
            super().log(logs)
        self._metrics[mode].clear()

        if self.accelerator.is_main_process and self.log_completions:
            if len(self._logs["prompt"]) > 0:
                print_prompt_completions_sample(
                    self._logs["prompt"],
                    self._logs["completion"],
                    self._logs["rewards"]["reward"],
                    self._logs["answers"],
                    self.state.global_step,
                )

            if (
                self.args.report_to
                and "wandb" in self.args.report_to
                and wandb.run is not None
            ):
                import pandas as pd

                table = {
                    "step": [str(self.state.global_step)]
                    * len(self._logs["prompt"]),
                    "prompt": list(self._logs["prompt"]),
                    "completion": [
                        self._sanitize_tool_calls(c)
                        for c in self._logs["completion"]
                    ],
                    "answer" : list(self._logs["answers"]),
                    **{k: list(v) for k, v in self._logs["rewards"].items()},
                }
                
                if self._logs["image"]:
                    table["image"] = []
                    for img in self._logs["image"]:
                        if img is not None:
                            table["image"].append(wandb.Image(img))
                        else:
                            table["image"].append(None)
                            
                if len(table["prompt"]) > 0:
                    all_images = [extract_images(p) for p in table["prompt"]]  # list of lists
                    wandb_images = [[wandb.Image(img) for img in imgs] for imgs in all_images]
                    
                    if any(len(imgs) > 0 for imgs in wandb_images):
                        table["images"] = wandb_images

                    table["prompt"] = [serialize_for_wandb(p) for p in table["prompt"]]
                    table["completion"] = [serialize_for_wandb(c) for c in table["completion"]]

                    df = pd.DataFrame(table)

                    if self.wandb_log_unique_prompts:
                        df = df.drop_duplicates(subset=["prompt"])
                        
                    wandb.log({"completions": wandb.Table(dataframe=df)})

            # Clear the textual logs after logging
            self._logs["prompt"].clear()
            self._logs["completion"].clear()
            for key in self._logs["rewards"]:
                self._logs["rewards"][key].clear()

    def _log_reward_metrics_primary(
        self,
        mode: str,
        all_reward_dict: Dict[str, Any],
        all_rewards: torch.Tensor,
        generation_batch_size: int,
    ) -> None:
        """
        Log generation metrics (PRIMARY PROCESS ONLY).
        This handles reward statistics and per-reward-function metrics using the full batch data.
        """
        # Log reward statistics using full batch
        mean_rewards = all_rewards.view(-1, self.num_generations).mean(dim=1)
        std_rewards = all_rewards.view(-1, self.num_generations).std(dim=1)
        self._metrics[mode]["reward"].append(mean_rewards.mean().item())
        self._metrics[mode]["reward_std"].append(std_rewards.mean().item())

        # Log individual reward function scores as metrics
        for reward_key in all_reward_dict:
            if reward_key != "reward":  # Skip the consolidated reward
                reward_values = all_reward_dict[reward_key]
                if isinstance(reward_values, list):
                    reward_tensor = torch.tensor(
                        reward_values, device=all_rewards.device
                    )
                else:
                    reward_tensor = reward_values
                mean_reward = reward_tensor.mean().item()
                self._metrics[mode][f"rewards/{reward_key}"].append(mean_reward)

    def _log_textual_data_primary(
        self,
        all_prompts: List[Union[str, List[Dict[str, Any]]]],
        all_completions: List[Union[str, List[Dict[str, Any]]]],
        all_reward_dict: Dict[str, Any],
        all_answers : List[Any]
    ) -> None:
        """
        Log textual data for wandb (PRIMARY PROCESS ONLY).
        This logs the full batch of prompts, completions, and rewards.
        """
        self._logs["prompt"].extend(all_prompts)
        self._logs["completion"].extend(all_completions)
        self._logs["answers"].extend(all_answers)

        # Log all reward scores - both individual functions and consolidated
        for reward_key in all_reward_dict:
            reward_values = all_reward_dict[reward_key]
            self._logs["rewards"][reward_key].extend(
                reward_values.tolist()
                if isinstance(reward_values, torch.Tensor)
                else reward_values
            )

    def _log_image_data_primary(self, all_images: List[Any]) -> None:
        """
        Log images for wandb (PRIMARY PROCESS ONLY).
        Converts each image to wandb.Image and stores it in the _logs deque.
        """
        if "image" not in self._logs:
            self._logs["image"] = deque(maxlen=self._logs_maxlen)
    
        for img in all_images:
            if img is not None:
                self._logs["image"].append(wandb.Image(img))
            else:
                self._logs["image"].append(None)
            
    def _log_completion_metrics_primary(
        self,
        mode: str,
        all_completion_mask: List[List[int]],
        all_completion_ids: List[List[int]],
        all_prompt_mask: List[List[int]],
    ) -> None:
        """
        Log completion-related metrics (PRIMARY PROCESS ONLY).
        This handles completion length statistics using the full batch data.
        """
        # Log token count
        if mode == "train":
            total_tokens = sum(
                len(pm) + len(cm)
                for pm, cm in zip(all_prompt_mask, all_completion_mask)
            )
            self.state.num_input_tokens_seen += total_tokens
        self._metrics[mode]["num_tokens"] = [self.state.num_input_tokens_seen]

        # Log completion lengths
        completion_lengths = [sum(mask) for mask in all_completion_mask]
        self._metrics[mode]["completions/mean_length"].append(
            float(sum(completion_lengths)) / len(completion_lengths)
        )
        self._metrics[mode]["completions/min_length"].append(
            float(min(completion_lengths))
        )
        self._metrics[mode]["completions/max_length"].append(
            float(max(completion_lengths))
        )

        # Check for EOS tokens
        term_lengths = []
        for comp_ids, comp_mask in zip(all_completion_ids, all_completion_mask):
            has_eos = any(
                token == self.eos_token_id  # type: ignore
                for token, mask in zip(comp_ids, comp_mask)
                if mask
            )
            if has_eos:
                term_lengths.append(sum(comp_mask))

        clipped_completions_ratio = 1 - len(term_lengths) / len(completion_lengths)
        self._metrics[mode]["completions/clipped_ratio"].append(
            clipped_completions_ratio
        )

        if len(term_lengths) == 0:
            term_lengths = [0]
        self._metrics[mode]["completions/mean_terminated_length"].append(
            float(sum(term_lengths)) / len(term_lengths)
        )
        self._metrics[mode]["completions/min_terminated_length"].append(
            float(min(term_lengths))
        )
        self._metrics[mode]["completions/max_terminated_length"].append(
            float(max(term_lengths))
        )<|MERGE_RESOLUTION|>--- conflicted
+++ resolved
@@ -9,28 +9,11 @@
 
 import datasets
 import numpy as np
-<<<<<<< HEAD
-import torch
-import wandb
-from accelerate.utils import broadcast_object_list, gather_object, is_peft_model
-from peft import PeftConfig, get_peft_model
-from torch.utils.data import DataLoader, Sampler
-from transformers.integrations.deepspeed import is_deepspeed_zero3_enabled
-from transformers.modeling_utils import PreTrainedModel
-from transformers.tokenization_utils_base import PreTrainedTokenizerBase
-from transformers import ProcessorMixin, AutoConfig
-from transformers.trainer import Trainer
-from transformers.trainer_callback import TrainerCallback
-from transformers.trainer_utils import seed_worker
-from trl.models import create_reference_model, prepare_deepspeed
-from trl.trainer.callbacks import SyncRefModelCallback
-from trl.trainer.utils import disable_dropout_in_model, pad, selective_log_softmax
+import torch  # type: ignore[unresolved-import]
+import wandb  # type: ignore[unresolved-import]
 import base64
 from io import BytesIO
 import transformers
-=======
-import torch  # type: ignore[unresolved-import]
-import wandb  # type: ignore[unresolved-import]
 from accelerate.utils import (  # type: ignore[unresolved-import]
     broadcast_object_list,
     gather_object,
@@ -65,8 +48,6 @@
     pad,
     selective_log_softmax,
 )
->>>>>>> 16e624f9
-
 from verifiers import Environment
 from verifiers.trainers.async_batch_generator import AsyncBatchGenerator, BatchRequest
 from verifiers.trainers.async_dataloader_wrapper import AsyncDataLoaderWrapper
