# adapted from https://github.com/huggingface/trl/blob/main/trl/trainer/grpo_trainer.py

import logging
from collections import defaultdict, deque
from contextlib import nullcontext
from typing import Optional, Union, Any, List, Dict, Tuple, Sized

import datasets
import openai
import torch
from torch.utils.data import DataLoader, Sampler
from accelerate.utils import broadcast_object_list, gather_object, is_peft_model
from peft import PeftConfig, get_peft_model
from torch.utils.data import DataLoader
from transformers import AutoModelForCausalLM
from transformers.integrations.deepspeed import is_deepspeed_zero3_enabled
from transformers.modeling_utils import PreTrainedModel
from transformers.tokenization_utils_base import PreTrainedTokenizerBase
from transformers.trainer import Trainer
from transformers.trainer_callback import TrainerCallback
from transformers.trainer_utils import seed_worker
from trl.models import create_reference_model, prepare_deepspeed
from trl.trainer.callbacks import SyncRefModelCallback
from trl.trainer.utils import (
    disable_dropout_in_model,
    pad,
    selective_log_softmax
)
import wandb
import numpy as np

from verifiers import Environment
from verifiers.trainers.grpo_config import GRPOConfig
from verifiers.trainers.async_batch_generator import AsyncBatchGenerator, BatchRequest
from verifiers.trainers.async_dataloader_wrapper import AsyncDataLoaderWrapper
from verifiers.utils.logging_utils import print_prompt_completions_sample   

class RepeatSampler(Sampler):
    """
    Sampler that repeats the indices of a dataset in a structured manner.

    Args:
        data_source (`Sized`):
            Dataset to sample from.
        mini_repeat_count (`int`):
            Number of times to repeat each index per batch.
        batch_size (`int`, *optional*, defaults to `1`):
            Number of unique indices per batch.
        repeat_count (`int`, *optional*, defaults to `1`):
            Number of times to repeat the full sampling process.
        shuffle (`bool`, *optional*, defaults to `True`):
            Whether to shuffle the dataset.
        seed (`int` or `None`, *optional*, defaults to `None`):
            Random seed for reproducibility (only affects this sampler).

    Example:
    ```python
    >>> sampler = RepeatRandomSampler(["a", "b", "c", "d", "e", "f", "g"], mini_repeat_count=2, batch_size=3, repeat_count=4)
    >>> list(sampler)
    [4, 4, 3, 3, 0, 0,
     4, 4, 3, 3, 0, 0,
     4, 4, 3, 3, 0, 0,
     4, 4, 3, 3, 0, 0,

     1, 1, 2, 2, 6, 6,
     1, 1, 2, 2, 6, 6,
     1, 1, 2, 2, 6, 6,
     1, 1, 2, 2, 6, 6]
    ```

    ```txt
    mini_repeat_count = 3
          -   -   -
         [0,  0,  0,  1,  1,  1,  2,  2,  2,  3,  3,  3,      |
          4,  4,  4,  5,  5,  5,  6,  6,  6,  7,  7,  7,      |
          8,  8,  8,  9,  9,  9, 10, 10, 10, 11, 11, 11,      |
                                                                repeat_count = 2
          0,  0,  0,  1,  1,  1,  2,  2,  2,  3,  3,  3,      |
          4,  4,  4,  5,  5,  5,  6,  6,  6,  7,  7,  7,      |
          8,  8,  8,  9,  9,  9, 10, 10, 10, 11, 11, 11, ...] |
          ---------   ---------   ---------   ---------
           ---------   ---------   ---------   ---------
            ---------   ---------   ---------   ---------
                         batch_size = 12
    ```
    """

    def __init__(
        self,
        data_source: Sized,
        mini_repeat_count: int,
        batch_size: int = 1,
        repeat_count: int = 1,
        shuffle: bool = True,
        seed: Optional[int] = None,
    ):
        self.data_source = data_source
        self.mini_repeat_count = mini_repeat_count
        self.batch_size = batch_size
        self.repeat_count = repeat_count
        self.num_samples = len(data_source)
        self.shuffle = shuffle
        self.seed = seed

        if shuffle:
            self.generator = torch.Generator()  # Create a local random generator
            if seed is not None:
                self.generator.manual_seed(seed)

    def __iter__(self):
        if self.shuffle:
            # E.g., [2, 4, 3, 1, 0, 6, 5] (num_samples = 7)
            indexes = torch.randperm(self.num_samples, generator=self.generator).tolist()
        else:
            indexes = list(range(self.num_samples))

        #    [2, 4, 3, 1, 0, 6, 5]
        # -> [[2, 4, 3], [1, 0, 6], [5]]  (batch_size = 3)
        indexes = [indexes[i : i + self.batch_size] for i in range(0, len(indexes), self.batch_size)]

        #    [[2, 4, 3], [1, 0, 6], [5]]
        # -> [[2, 4, 3], [1, 0, 6]]
        indexes = [chunk for chunk in indexes if len(chunk) == self.batch_size]

        for chunk in indexes:
            for _ in range(self.repeat_count):
                for index in chunk:
                    for _ in range(self.mini_repeat_count):
                        yield index

    def __len__(self) -> int:
        return self.num_samples * self.mini_repeat_count * self.repeat_count


class DistributedRepeatSampler(RepeatSampler):
    def __init__(
        self,
        data_source: Sized,
        mini_repeat_count: int,
        batch_size: int,
        repeat_count: int,
        shuffle: bool = True,
        seed: Optional[int] = None,
        rank: int = 0,
        num_replicas: int = 1,
    ):
        super().__init__(
            data_source,
            mini_repeat_count,
            batch_size,
            repeat_count,
            shuffle,
            seed,
        )
        self.rank = rank
        self.num_replicas = num_replicas
        # Adjust num_samples for sharded size
        self.num_samples = (len(data_source) + num_replicas - 1) // num_replicas  # Ceiling division for balance

    def __iter__(self):
        if self.shuffle:
            indexes = torch.randperm(len(self.data_source), generator=self.generator).tolist()
        else:
            indexes = list(range(len(self.data_source)))

        # Shard the indexes
        sharded_indexes = indexes[self.rank : len(indexes) : self.num_replicas]

        # Chunk the sharded indexes
        chunks = [sharded_indexes[i : i + self.batch_size] for i in range(0, len(sharded_indexes), self.batch_size)]
        chunks = [chunk for chunk in chunks if len(chunk) == self.batch_size]

        for chunk in chunks:
            for _ in range(self.repeat_count):
                for index in chunk:
                    for _ in range(self.mini_repeat_count):
                        yield index

    def __len__(self) -> int:
        return self.num_samples * self.mini_repeat_count * self.repeat_count


# torch.nanstd doesn't exist, so we define it here
def nanstd(tensor: torch.Tensor) -> torch.Tensor:
    """
    Compute the standard deviation of a tensor, ignoring NaNs. This function only supports 1D tensors.

    Args:
        tensor (`torch.Tensor`):
            Input tensor of shape `(N,)`.

    Returns:
        `torch.Tensor`:
            Standard deviation of the tensor, ignoring NaNs.
    """
    variance = torch.nanmean((tensor - torch.nanmean(tensor, keepdim=True)) ** 2)  # Compute variance ignoring NaNs
    count = torch.sum(~torch.isnan(tensor))  # Count of non-NaN values
    variance *= count / (count - 1)  # Bessel's correction
    return torch.sqrt(variance)

def split_tensor_dict(
    tensor_dict: dict[str, Optional[torch.Tensor]], num_chunks: int
) -> list[dict[str, Optional[torch.Tensor]]]:
    """
    Splits a dictionary of tensors along the first dimension into `num_chunks` equal parts.

    Example:
        >>> x = torch.arange(12).reshape(6, 2)
        >>> y = torch.arange(6).reshape(6, 1)
        >>> tensor_dict = {"x": x, "y": y}
        >>> split_tensor_dict(tensor_dict, 3)
        [
            {"x": tensor([[0, 1], [2, 3]]), "y": tensor([[0], [1]])},
            {"x": tensor([[4, 5], [6, 7]]), "y": tensor([[2], [3]])},
            {"x": tensor([[ 8,  9], [10, 11]]), "y": tensor([[4], [5]])}
        ]
    """
    first_tensor = next(tensor for tensor in tensor_dict.values() if tensor is not None)
    chunk_size = first_tensor.shape[0] // num_chunks
    return [
        {
            key: tensor[i * chunk_size : (i + 1) * chunk_size] if tensor is not None else None
            for key, tensor in tensor_dict.items()
        }
        for i in range(num_chunks)
    ]

def shuffle_tensor_dict(tensor_dict: dict[str, Optional[torch.Tensor]]) -> dict[str, Optional[torch.Tensor]]:
    """
    Shuffles a dictionary of tensors along the first dimension in unison.

    Example:
        >>> x = torch.arange(6).reshape(3, 2)
        >>> y = torch.arange(3).reshape(3, 1)
        >>> tensor_dict = {"x": x, "y": y}
        >>> shuffle_tensor_dict(tensor_dict)
        {'x': tensor([[2, 3],
                      [0, 1],
                      [4, 5]]),
         'y': tensor([[1],
                      [0],
                      [2]])}
    """
    first_tensor = next(tensor for tensor in tensor_dict.values() if tensor is not None)
    batch_size = first_tensor.shape[0]
    permutation = torch.randperm(batch_size)
    return {key: tensor[permutation] if tensor is not None else None for key, tensor in tensor_dict.items()}

def nanmin(tensor: torch.Tensor) -> torch.Tensor:
    """
    Compute the minimum value of a tensor, ignoring NaNs. This function only supports 1D tensors.

    Args:
        tensor (`torch.Tensor`): Input tensor of shape `(N,)`.

    Returns:
        `torch.Tensor`: Minimum value of the tensor, ignoring NaNs. Returns NaN if all values are NaN.
    """
    if torch.isnan(tensor).all():
        return torch.tensor(float("nan"), dtype=tensor.dtype, device=tensor.device)
    return torch.min(tensor[~torch.isnan(tensor)])

def nanmax(tensor: torch.Tensor) -> torch.Tensor:
    """
    Compute the maximum value of a tensor, ignoring NaNs. This function only supports 1D tensors.

    Args:
        tensor (`torch.Tensor`): Input tensor of shape `(N,)`.

    Returns:
        `torch.Tensor`: Maximum value of the tensor, ignoring NaNs. Returns NaN if all values are NaN.
    """
    if torch.isnan(tensor).all():
        return torch.tensor(float("nan"), dtype=tensor.dtype, device=tensor.device)
    return torch.max(tensor[~torch.isnan(tensor)])


class GRPOTrainer(Trainer):
    def __init__(
            self,
            model: PreTrainedModel,
            env: Environment,
            args: GRPOConfig,
            processing_class: PreTrainedTokenizerBase,
            callbacks: Optional[list[TrainerCallback]] = None,
            optimizers: tuple[Optional[torch.optim.Optimizer], Optional[torch.optim.lr_scheduler.LambdaLR]] = (None, None),
            peft_config: Optional[PeftConfig] = None,
            **kwargs,
    ): 
        self.logger = logging.getLogger(__name__)
        
        # Models
        if peft_config is not None:
            model = get_peft_model(model, peft_config) # type: ignore
            # Override sync_ref_model if PEFT is used since ref_model will be None
            if args.sync_ref_model:
                self.logger.warning("sync_ref_model=True is not compatible with PEFT. Setting sync_ref_model=False.")
                args.sync_ref_model = False

        # Enable gradient checkpointing if requested
        if args.gradient_checkpointing:
            model = self._enable_gradient_checkpointing(model, args) # type: ignore
        
        # Suppress irrelevant warning
        model.warnings_issued["estimate_tokens"] = True 

        # Tokenizer pad token
        if processing_class.pad_token is None: # type: ignore
            processing_class.pad_token = processing_class.eos_token # type: ignore

        # Training arguments
        self.per_device_train_batch_size = args.per_device_train_batch_size
        self.max_prompt_length = args.max_prompt_length
        self.max_completion_length = args.max_completion_length  # = |o_i| in the GRPO paper
        self.num_generations = args.num_generations  # = G in the GRPO paper
        self.max_concurrent = args.max_concurrent
        self.max_num_processes = args.max_num_processes
        self.temperature = args.temperature
        self.top_p = args.top_p
        self.min_p = args.min_p
        self.repetition_penalty = args.repetition_penalty
        self.presence_penalty = args.presence_penalty
        self.frequency_penalty = args.frequency_penalty
        self.top_k = args.top_k
        self.loss_type = args.loss_type
        self.scale_rewards = args.scale_rewards
        self.mask_truncated_completions = args.mask_truncated_completions
        self.delta = args.delta

        # Reference model parameters
        self.beta = args.beta
        self.sync_ref_model = args.sync_ref_model
        self.generation_batch_size: int = args.generation_batch_size # type: ignore

        # Multi-step
        self.num_iterations = args.num_iterations  # = 𝜇 in the GRPO paper
        self.epsilon_low = args.epsilon
        self.epsilon_high = args.epsilon_high if args.epsilon_high is not None else args.epsilon
        self.gradient_accumulation_steps = args.gradient_accumulation_steps
        self._step = 0
        self._buffered_inputs: Optional[List[Dict[str, Optional[torch.Tensor]]]] = None

        # Data 
        self.shuffle_dataset = args.shuffle_dataset 
        train_dataset = env.get_dataset()
        assert train_dataset is not None

        eval_dataset = env.get_eval_dataset()
        
        # Filter out prompts that are too long if max_prompt_length is set
        if self.max_prompt_length is not None:
            self.logger.info(f"Filtering dataset for prompts with length <= {self.max_prompt_length}")
            max_length = self.max_prompt_length  # Capture for closure
            
            def filter_by_prompt_length(example):
                prompt = example['prompt']
                # Tokenize prompt to check length
                if isinstance(prompt, list):
                    # Chat format
                    prompt_text = processing_class.apply_chat_template(prompt, tokenize=False, add_generation_prompt=True)
                else:
                    # Completion format
                    prompt_text = prompt
                prompt_ids = processing_class.encode(prompt_text) # type: ignore
                return len(prompt_ids) <= max_length
            
            original_size = len(train_dataset)
            train_dataset = train_dataset.filter(filter_by_prompt_length, num_proc=self.max_num_processes)
            filtered_size = len(train_dataset)
            if filtered_size < original_size:
                self.logger.info(f"Filtered dataset from {original_size} to {filtered_size} examples ({original_size - filtered_size} prompts were too long)")
        


        # dummy data collator
        def data_collator(features):
            return features
        super().__init__(
            model=model,
            args=args,
            data_collator=data_collator,
            train_dataset=train_dataset,
            eval_dataset=eval_dataset,
            processing_class=processing_class,
            callbacks=callbacks,
            optimizers=optimizers,
        )

        if self.train_dataset is not None:
            unique_prompts_per_device_batch = self.per_device_train_batch_size // self.num_generations
            unique_prompts_per_gradient_step = unique_prompts_per_device_batch * self.gradient_accumulation_steps
            global_batch_size = unique_prompts_per_gradient_step * self.accelerator.num_processes
            dataset_size = len(self.train_dataset) # type: ignore
            truncated_dataset_size = (dataset_size // global_batch_size) * global_batch_size
            if truncated_dataset_size < dataset_size:
                self.logger.info(f"Truncating dataset from {dataset_size} to {truncated_dataset_size} examples ({dataset_size - truncated_dataset_size} examples were too long)")
                self.train_dataset = self.train_dataset.select(range(truncated_dataset_size))

        # Reference model
        if self.beta == 0.0:
            # If beta is 0.0, the reference model is not needed
            self.ref_model = None
        elif is_deepspeed_zero3_enabled():
            model_id = model.config._name_or_path
            model_init_kwargs = {"torch_dtype": "auto"}
            self.ref_model = AutoModelForCausalLM.from_pretrained(model_id, **model_init_kwargs)
        elif is_peft_model(model):
            # If PEFT is used, the reference model is not needed since the adapter can be disabled
            # to revert to the initial model.
            self.ref_model = None
        else:
            # If PEFT configuration is not provided, create a reference model based on the initial model.
            self.ref_model = create_reference_model(model) # type: ignore

        # Disable dropout in the models
        if args.disable_dropout:
            disable_dropout_in_model(model)
            if self.ref_model is not None:
                disable_dropout_in_model(self.ref_model)

        # Initialize the metrics
        self._metrics = {"train": defaultdict(list), "eval": defaultdict(list)}
        self._total_train_tokens = 0
        self.log_completions = args.log_completions
        self.wandb_log_unique_prompts = args.wandb_log_unique_prompts
        self.num_completions_to_print = args.num_completions_to_print

        # Environment integration parameters
        self.mask_env_responses = args.mask_env_responses
        self.max_concurrent = args.max_concurrent

        # maxlen is set to the total number of forward passes per step. This value of `maxlen` ensures we log only the
        # final optimization step.
        maxlen = self.accelerator.num_processes * args.per_device_train_batch_size * args.gradient_accumulation_steps
        self._textual_logs = {
            "prompt": deque(maxlen=maxlen),
            "completion": deque(maxlen=maxlen),
            "rewards": defaultdict(lambda: deque(maxlen=maxlen)),
        }
 
        # OpenAI client for Environment generation (using vLLM server)
        host = args.vllm_server_host
        port = args.vllm_server_port
        vllm_base_url = f"http://{host}:{port}/v1"
        import httpx
        self.oai_client = openai.OpenAI(
            base_url=vllm_base_url,
            api_key="EMPTY",
            http_client=httpx.Client(
                limits=httpx.Limits(max_connections=args.max_concurrent),
                timeout=args.async_generation_timeout)
        )

        # vLLM client for weight syncing only; only import if used
        from verifiers.inference.vllm_client import VLLMClient
        self.vllm_client = VLLMClient(
            host=host,
            port=port,
            connection_timeout=args.vllm_server_timeout
        )
        # Only initialize communicator on the main process
        # Other processes will only use the client for non-NCCL operations
        if self.accelerator.is_main_process:
            self.vllm_client.init_communicator()
        
        self._last_loaded_step = 0  # Initialize to 0 since vLLM already has initial weights
        self.model_accepts_loss_kwargs = False 
        # Weight updates to vLLM happen only when generating new completions
        # Frequency: every (gradient_accumulation_steps * num_iterations) training steps
        # When using vLLM, the main process is responsible for loading the model weights. This can cause process
        # desynchronization and seems to lead to DeepSpeed hanging during initialization. To prevent this, we
        # synchronize all processes after vLLM has been fully initialized.
        self.accelerator.wait_for_everyone()

        # Reference model
        if self.ref_model is not None:
            if self.is_deepspeed_enabled:
                self.ref_model = prepare_deepspeed(self.ref_model, self.accelerator)
            else:
                self.ref_model = self.accelerator.prepare_model(self.ref_model, evaluation_mode=True)
        if self.sync_ref_model:
            self.add_callback(SyncRefModelCallback(ref_model=self.ref_model, accelerator=self.accelerator)) # type: ignore

        # Environment
        self.env = env

        # Async generation setup 
        self._next_batch_id: int = 0
        self._async_started = False
        self.num_batches_ahead = args.num_batches_ahead
        
        # num_batches_ahead=0 will behave synchronously (submit and wait immediately)
        self.async_generator = AsyncBatchGenerator(
            env=self.env,
            client=self.oai_client,
            model_name=self._get_model_name(),
            sampling_args=self._get_sampling_args(),
            num_batches_ahead=self.num_batches_ahead, 
            max_queue_size=args.async_max_queue_size,
            generation_timeout=args.async_generation_timeout,
        )

    def get_train_dataloader(self):
        if self.train_dataset is None:
            raise ValueError("Trainer: training requires a train_dataset.")

        train_dataset = self.train_dataset
        data_collator = self.data_collator
        if isinstance(train_dataset, datasets.Dataset):
            train_dataset = self._remove_unused_columns(train_dataset, description="training")
        else:
            data_collator = self._get_collator_with_removed_columns(data_collator, description="training")

        batch_size = self._train_batch_size * self.gradient_accumulation_steps # type: ignore

        dataloader_params = {
            "batch_size": batch_size, # type: ignore (None case handled by config __post_init__)
            "collate_fn": data_collator,
            "num_workers": self.args.dataloader_num_workers,
            "pin_memory": self.args.dataloader_pin_memory,
            "persistent_workers": self.args.dataloader_persistent_workers,
        }

        if not isinstance(train_dataset, torch.utils.data.IterableDataset):
            dataloader_params["sampler"] = self._get_train_sampler()
            dataloader_params["drop_last"] = self.args.dataloader_drop_last
            dataloader_params["worker_init_fn"] = seed_worker
            dataloader_params["prefetch_factor"] = self.args.dataloader_prefetch_factor

        dataloader = DataLoader(train_dataset, **dataloader_params) # type: ignore
        
        # Always wrap with AsyncDataLoaderWrapper for consistent behavior
        # Store the wrapped dataloader for async access
        self._async_dataloader = AsyncDataLoaderWrapper(
            dataloader, 
            buffer_size=max(5, self.num_batches_ahead * 2),
            gradient_accumulation_steps=self.gradient_accumulation_steps
        )
        return self.accelerator.prepare(self._async_dataloader)

    def _get_train_sampler(self, train_dataset = None) -> Sampler:
        # Returns a sampler that
        # 1. ensures each prompt is repeated across multiple processes. This guarantees that identical prompts are
        #    distributed to different GPUs, allowing rewards to be computed and normalized correctly within each prompt
        #    group. Using the same seed across processes ensures consistent prompt assignment, preventing discrepancies
        #    in group formation.
        # 2. repeats the batch multiple times to allow reusing generations across multiple updates. Refer to
        #    _prepare_inputs to see how the generations are stored and reused.

        # In the following figure, the values are the prompt indices. The first row shows the first sampled batch, the
        # second row shows the second sampled batch, and so on.
        #
        #                                      |    Accum step 0     |
        #                                      |   GPU 0  |   GPU 1  |
        #
        #                 global_step   step    <-───>  num_generations=2
        #                                       <-───────> per_device_train_batch_size=3
        #  grad_accum    ▲  ▲  0          0     0   0   1   1   2   2   <- Generate for the first gradient_accumulation_steps (prompts 0 to 11); store the completions; use the first slice to compute the loss
        #     =2         ▼  |  0          1     3   3   4   4   5   5   <- Take the stored generations and use the second slice to compute the loss
        #                   |
        #                   |  1          2     6   6   7   7   8   8   <- Take the stored generations and use the third slice to compute the loss
        #  grad_accum=4  ▼  1          3     9   9  10  10  11  11   <- Take the stored generations and use the fourth slice to compute the loss
        #
        #                      2          4    12  12  13  13  14  14   <- Generate for the second gradient_accumulation_steps (prompts 12 to 23); store the completions; use the first slice to compute the loss
        #                      2          5    15  15  16  16  17  17   <- Take the stored generations and use the second slice to compute the loss
        #                                          ...

        return DistributedRepeatSampler(
            data_source=self.train_dataset, # type: ignore
            mini_repeat_count=self.num_generations,
            batch_size=self.generation_batch_size // self.num_generations // self.accelerator.num_processes,
            repeat_count=self.num_iterations * self.gradient_accumulation_steps,
            shuffle=self.shuffle_dataset,
            seed=self.args.seed,
            rank=self.accelerator.process_index,
            num_replicas=self.accelerator.num_processes,
        )

    def _enable_gradient_checkpointing(self, model: PreTrainedModel, args: GRPOConfig) -> PreTrainedModel:
        """Enables gradient checkpointing for the model."""
        # Ensure use_cache is disabled
        model.config.use_cache = False

        # Enable gradient checkpointing on the base model for PEFT
        if is_peft_model(model):
            model.base_model.gradient_checkpointing_enable() # type: ignore
        # Enable gradient checkpointing for non-PEFT models
        else:
            model.gradient_checkpointing_enable()

        gradient_checkpointing_kwargs = args.gradient_checkpointing_kwargs or {}
        assert isinstance(gradient_checkpointing_kwargs, dict)
        use_reentrant = gradient_checkpointing_kwargs.get("use_reentrant", True)

        if use_reentrant:
            model.enable_input_require_grads()

        return model
    
    def _inner_training_loop(self, *args, **kwargs):
        """Override to ensure async generator is stopped when training ends"""
        try:
            return super()._inner_training_loop(*args, **kwargs)
        finally:
            # Clean up async generator on all processes
            if self.async_generator and self._async_started and self.accelerator.is_main_process:
                self.async_generator.stop()
            self._async_started = False

    def _get_last_hidden_state(self, unwrapped_model, input_ids, attention_mask, logits_to_keep=None):
        if is_peft_model(unwrapped_model):
            unwrapped_model = unwrapped_model.base_model.model
        last_hidden_state = unwrapped_model.model(input_ids=input_ids, attention_mask=attention_mask).last_hidden_state
        last_hidden_state = last_hidden_state[:, :-1, :]  # (B, L-1, H)
        if logits_to_keep is not None:
            last_hidden_state = last_hidden_state[:, -logits_to_keep:, :]  # (B, logits_to_keep, H)
        return last_hidden_state

    # Get the per-token log probabilities for the completions for the model and the reference model
    def _get_per_token_logps(self, model, input_ids, attention_mask, logits_to_keep, batch_size=None) -> torch.Tensor:
        batch_size = batch_size or input_ids.size(0)  # Chunk inputs into smaller batches to reduce memory peak
        all_logps = []
        for i in range(0, input_ids.size(0), batch_size):
            input_ids_batch = input_ids[i : i + batch_size]
            attention_mask_batch = attention_mask[i : i + batch_size]

            # We add 1 to `logits_to_keep` because the last logits of the sequence is later excluded
            logits = model(
                input_ids=input_ids_batch, attention_mask=attention_mask_batch, logits_to_keep=logits_to_keep + 1
            ).logits
            logits = logits[:, :-1, :]  # (B, L-1, V), exclude the last logit: it corresponds to the next token pred
            input_ids_batch = input_ids_batch[:, -logits_to_keep:]
            # For transformers<=4.48, logits_to_keep argument isn't supported, so here we drop logits ourselves.
            # See https://github.com/huggingface/trl/issues/2770
            logits = logits[:, -logits_to_keep:]
            # Divide logits by sampling temperature.
            # See https://huggingface.co/blog/the_n_implementation_details_of_rlhf_with_ppo#policy-training-implementation-details
            logits = logits / self.temperature
            logps = selective_log_softmax(logits, input_ids_batch)  # compute logprobs for the input tokens
            all_logps.append(logps)
        return torch.cat(all_logps, dim=0)

    def _move_model_to_vllm(self):
        # For DeepSpeed ZeRO-3 we need to gather all parameters before operations
        deepspeed_plugin = self.accelerator.state.deepspeed_plugin
        zero_stage_3 = deepspeed_plugin is not None and deepspeed_plugin.zero_stage == 3
        if zero_stage_3:
            import deepspeed
            gather_if_zero3 = deepspeed.zero.GatheredParameters
        else:
            gather_if_zero3 = nullcontext
            
        # Ensure all processes are synchronized before weight update
        self.accelerator.wait_for_everyone()
        
        # Debug log
        self.logger.info(f"Process {self.accelerator.process_index}: Starting weight sync to vLLM")

        # ALL processes must participate in model operations for DeepSpeed ZeRO-3
        if is_peft_model(self.model):
            # With PEFT and DeepSpeed ZeRO Stage 3, we must gather the full model at once before merging
            with gather_if_zero3(list(self.model.parameters())):  # type: ignore
                self.model.merge_adapter() # type: ignore
                
                # Update vLLM weights while parameters are gathered
                for name, param in self.model.named_parameters(): # type: ignore
                    # When using PEFT, we need to recover the original parameter name and discard some parameters
                    name = name.removeprefix("base_model.model.").replace(".base_layer", "")
                    if self.model.prefix in name: # type: ignore
                        continue
                    # When module to save, remove its prefix and discard the original module
                    if "original_module" in name:
                        continue
                    name = name.replace("modules_to_save.default.", "")
                
                    if self.accelerator.is_main_process:
                        self.vllm_client.update_named_param(name, param.data)
                    
                self.model.unmerge_adapter() # type: ignore
        else:
            # For non-PEFT models, gather and update each parameter individually
            for name, param in self.model.named_parameters(): # type: ignore
                with gather_if_zero3([param]):
                    if self.accelerator.is_main_process:
                        self.vllm_client.update_named_param(name, param.data)
 
        # Reset cache on vLLM (main process only)
        if self.accelerator.is_main_process:
            self.vllm_client.reset_prefix_cache()
        
        # Ensure all processes wait for the main process to finish updating weights
        self.accelerator.wait_for_everyone()
    
    def _get_sampling_args(self) -> Dict[str, Any]:
        """Get sampling arguments for Environment generation."""
        args = {
            'temperature': self.temperature,
            'top_p': self.top_p,
            'max_tokens': self.max_completion_length,
            'n': 1,
            'presence_penalty': self.presence_penalty,
            'frequency_penalty': self.frequency_penalty,
            'extra_body': {
                'top_k': self.top_k,
                'min_p': self.min_p,
                'repetition_penalty': self.repetition_penalty,
            }
        }
        return args

    def _get_model_name(self) -> str:
        """Get model name for Environment generation."""
        return self.model.config._name_or_path # type: ignore

    def _ids_to_tensors(self,
                        prompt_ids: List[List[int]],
                        prompt_mask: List[List[int]],
                        completion_ids: List[List[int]],
                        completion_mask: List[List[int]],
                        device: torch.device) -> Dict[str, torch.Tensor]:
    
        ids = [prompt_ids[i] + completion_ids[i] for i in range(len(prompt_ids))] 
        mask = [prompt_mask[i] + completion_mask[i] for i in range(len(prompt_mask))]
        max_len = max(len(ids[i]) for i in range(len(ids)))
        ids = [torch.cat([
            torch.tensor(ids[i], dtype=torch.long, device=device),
            torch.zeros(max_len - len(ids[i]), dtype=torch.long, device=device)
        ]) for i in range(len(ids))]
        mask = [torch.cat([
            torch.tensor(mask[i], dtype=torch.long, device=device),
            torch.zeros(max_len - len(mask[i]), dtype=torch.long, device=device)
        ]) for i in range(len(mask))]
        ids = torch.stack(ids, dim=0)   
        mask = torch.stack(mask, dim=0)
        return {
            'ids': ids,
            'mask': mask
        }

    def _gather_batch_data(self, batch_offset: int = 0) -> Tuple[List[Any], List[Any], List[Any], List[Any]]:
        """
        Gather batch data from all processes.
        
        Args:
            batch_offset: 0 for current batch, >0 for future batches (peek ahead)
            
        Returns:
            Tuple of (all_prompts, all_answers, all_tasks)
        """
        batches = self._async_dataloader.peek_ahead(batch_offset)

        if batch_offset == 0:
            batch = batches[0] if batches else None
        else:
            batch = batches[batch_offset - 1] if batches else None

        if batch is None:
            return [], [], [], []
        
        if isinstance(batch, dict):
            batch = [batch]

        # Gather batch data from all processes
        prompts = [x['prompt'] for x in batch]
        answers = [x['answer'] for x in batch]
        tasks = [x.get('task', 'default') for x in batch]
        infos = [x.get('info', {}) for x in batch]
        all_prompts = gather_object(prompts)
        all_answers = gather_object(answers)
        all_tasks = gather_object(tasks)
        all_infos = gather_object(infos)
        return all_prompts, all_answers, all_tasks, all_infos

    def _prepare_inputs( # type: ignore
        self, inputs: list[dict[str, Any]]
    ) -> dict[str, Union[torch.Tensor, Any]]:
        """
        inputs: raw inputs from the dataloader (per process)
        
        This method implements async batch generation with priming:
        1. Always maintain num_batches_ahead batches in the pipeline
        2. On first calls, prime by submitting num_batches_ahead batches before retrieving any
        3. On subsequent calls, submit new batches to maintain the pipeline
        """
        # Ensure all processes are synchronized at the start
        self.accelerator.wait_for_everyone()
        
        # inputs = list of dicts for all gradient accumulation steps 
        generate_every = self.gradient_accumulation_steps * self.num_iterations
 
        # Check if we need to generate new completions
        if self._step % generate_every == 0 or self._buffered_inputs is None:
            # Update weights to vLLM if needed
            if self.state.global_step > self._last_loaded_step:
                self.logger.info(f"Syncing weights to vLLM at step {self.state.global_step}")
                self._move_model_to_vllm()
                self._last_loaded_step = self.state.global_step
            
            # Start async generator if not started
            if not self._async_started and self.accelerator.is_main_process:
                self.async_generator.start()
            self._async_started = True
            self.accelerator.wait_for_everyone()
            
            # Calculate which batch we need for this step
            batch_id_to_retrieve = self._step // generate_every
            
            # Calculate the target: we want to always be num_batches_ahead batches ahead
            # This means we should have submitted up to batch_id_to_retrieve + num_batches_ahead
            target_batch_id = batch_id_to_retrieve + self.async_generator.num_batches_ahead
            
            # Submit any missing batches to maintain the pipeline
            # On first call, this submits batches 0 through num_batches_ahead
            # On subsequent calls, this submits new batches to stay ahead
            batches_submitted = 0
            steps_per_batch = generate_every 
            max_batch_id = (self.state.max_steps - 1) // steps_per_batch
            target_batch_id = min(target_batch_id, max_batch_id)
            
            for batch_id in range(self._next_batch_id, target_batch_id + 1):
                first_step_for_batch = batch_id * steps_per_batch
                if first_step_for_batch >= self.state.max_steps:
                    break
                batch_offset = batch_id - batch_id_to_retrieve
                all_prompts, all_answers, all_tasks, all_infos = self._gather_batch_data(batch_offset)
                if not all_prompts:
                    break
                local_batch_size = len(all_prompts) // self.accelerator.num_processes
                
                # Submit batch (main process only)
                if self.accelerator.is_main_process:
                    request = BatchRequest(
                        batch_id=batch_id,
                        env_inputs={'prompt': all_prompts, 'answer': all_answers, 'task': all_tasks, 'info': all_infos},
                        processing_class=self.processing_class,
                        mask_env_responses=self.mask_env_responses,
                        max_completion_length=self.max_completion_length,
                        mask_truncated_completions=self.mask_truncated_completions,
                        max_concurrent=self.max_concurrent,
                        device=self.accelerator.device,
                        accelerator=self.accelerator,
                        process_index=self.accelerator.process_index,
                        num_processes=self.accelerator.num_processes,
                        local_batch_size=local_batch_size,
                    )
                    self.async_generator.submit_batch(request)
                    self.logger.info(f"Submitted batch {batch_id} with {len(all_prompts)} prompts (num processes: {self.accelerator.num_processes})")
                    batches_submitted += 1
                self.accelerator.wait_for_everyone()

            # Update next batch id
            if self.accelerator.is_main_process:
                self._next_batch_id = self._next_batch_id + batches_submitted
                if batches_submitted > 0:
                    self.logger.info(f"Submitted {batches_submitted} batches, next_batch_id now {self._next_batch_id}")
            self.accelerator.wait_for_everyone()
            # Synchronize next_batch_id across all processes
            next_batch_id_list = [self._next_batch_id if self.accelerator.is_main_process else 0]
            broadcast_object_list(next_batch_id_list, from_process=0)
            self._next_batch_id = next_batch_id_list[0]
            self.accelerator.wait_for_everyone()
            
            # Now retrieve the batch we need for this step
            if self.accelerator.is_main_process:
                self.logger.info(f"Retrieving batch {batch_id_to_retrieve} for processing")
                
                # Get batch result
                batch_result = self.async_generator.get_batch(batch_id_to_retrieve) 
                processed_results = batch_result.processed_results
                
                # Package raw data for broadcast (not tensors yet)
                broadcast_data = {
                    'prompt_ids': processed_results['prompt_ids'],
                    'prompt_mask': processed_results['prompt_mask'],
                    'completion_ids': processed_results['completion_ids'],
                    'completion_mask': processed_results['completion_mask'],
                    'rewards': processed_results['rewards'],
                    'all_reward_dict': batch_result.all_reward_dict if hasattr(batch_result, 'all_reward_dict') else {'reward': processed_results['rewards']},
                    'completions': batch_result.completions if hasattr(batch_result, 'completions') else [],
                    'prompts': batch_result.prompts if hasattr(batch_result, 'prompts') else [],
                }
            else:
                broadcast_data = None
            self.accelerator.wait_for_everyone()
            
            # Broadcast processed data
            broadcast_list = [broadcast_data]
            broadcast_object_list(broadcast_list, from_process=0)
            broadcast_data = broadcast_list[0]
            self.accelerator.wait_for_everyone()
            
            # Each process takes its slice
            process_slice = slice(
                self.accelerator.process_index * len(inputs),
                (self.accelerator.process_index + 1) * len(inputs),
            )
            
            # Create rewards tensor and compute advantages using full batch
            assert broadcast_data is not None  # After broadcast, all processes have data
            all_rewards = torch.tensor(broadcast_data['rewards'], device=self.accelerator.device)
            all_advantages = self._compute_advantages(all_rewards)
            
            # Now create tensors only for this process's slice
            prompt_ids_list = []
            prompt_mask_list = []
            completion_ids_list = []
            completion_mask_list = []
            
            for i in range(process_slice.start, process_slice.stop):
                prompt_ids_list.append(torch.tensor(broadcast_data['prompt_ids'][i], device=self.accelerator.device))
                prompt_mask_list.append(torch.tensor(broadcast_data['prompt_mask'][i], device=self.accelerator.device))
                completion_ids_list.append(torch.tensor(broadcast_data['completion_ids'][i], device=self.accelerator.device))
                completion_mask_list.append(torch.tensor(broadcast_data['completion_mask'][i], device=self.accelerator.device))

            # Pad sequences
            prompt_ids = pad(prompt_ids_list, padding_value=self.processing_class.pad_token_id, padding_side='left') # type: ignore
            prompt_mask = pad(prompt_mask_list, padding_side='left') # type: ignore
            completion_ids = pad(completion_ids_list, padding_value=self.processing_class.pad_token_id, padding_side='right') # type: ignore
            completion_mask = pad(completion_mask_list)
            
            # Truncate if needed
            if self.max_prompt_length is not None and prompt_ids.size(1) > self.max_prompt_length:
                prompt_ids = prompt_ids[:, -self.max_prompt_length:]
                prompt_mask = prompt_mask[:, -self.max_prompt_length:]
            
            if self.max_completion_length is not None and completion_ids.size(1) > self.max_completion_length:
                completion_ids = completion_ids[:, :self.max_completion_length]
                completion_mask = completion_mask[:, :self.max_completion_length]
            
            # Take this process's slice of advantages
            advantages = all_advantages[process_slice]
            
            # Log metrics on main process only
            if self.accelerator.is_main_process:
                self._log_reward_metrics_primary(
                    mode="train",
                    all_reward_dict=broadcast_data['all_reward_dict'],
                    all_rewards=all_rewards,
                    generation_batch_size=len(all_rewards)
                )
                
                self._log_textual_data_primary(
                    all_prompts=broadcast_data['prompts'],
                    all_completions=broadcast_data['completions'],
                    all_reward_dict=broadcast_data['all_reward_dict']
                )
                
                # Log completion metrics using full batch data on CPU to save memory
                self._log_completion_metrics_primary(
                    mode="train",
                    all_completion_mask=broadcast_data['completion_mask'],
                    all_completion_ids=broadcast_data['completion_ids'], 
                    all_prompt_mask=broadcast_data['prompt_mask']
                )
            
            # Concatenate all data for shuffling
            full_batch = {
                "prompt_ids": prompt_ids,
                "prompt_mask": prompt_mask,
                "completion_ids": completion_ids,
                "completion_mask": completion_mask,
                "old_per_token_logps": None,
                "advantages": advantages,
            }
            
            # Shuffle and split for gradient accumulation
            full_batch = shuffle_tensor_dict(full_batch)
            self._buffered_inputs = split_tensor_dict(full_batch, self.gradient_accumulation_steps)
            self.accelerator.wait_for_everyone()
        # Return appropriate slice from buffer
        result = self._buffered_inputs[self._step % self.gradient_accumulation_steps]
        self._step += 1
        self.accelerator.wait_for_everyone()
        return result

    def _compute_advantages(
        self,
        rewards: torch.Tensor,
    ) -> torch.Tensor:
        """Compute advantages from rewards with normalization using full batch statistics."""
        # Always use full batch statistics
        mean_grouped = rewards.view(-1, self.num_generations).mean(dim=1)
        std_grouped = rewards.view(-1, self.num_generations).std(dim=1)
        
        # Normalize the rewards to compute advantages
        mean_grouped = mean_grouped.repeat_interleave(self.num_generations, dim=0)
        std_grouped = std_grouped.repeat_interleave(self.num_generations, dim=0)
        advantages = rewards - mean_grouped
        
        if self.scale_rewards:
            advantages = advantages / (std_grouped + 1e-4)
        
        return advantages


    def compute_loss(self,
                     model: PreTrainedModel,
                     inputs: Dict[str, torch.Tensor],
                     return_outputs: bool = False,
                     num_items_in_batch: int | None = None) -> torch.Tensor: 
        mode = "train" 
        # Compute the per-token log probabilities for the model
        prompt_ids, prompt_mask = inputs["prompt_ids"], inputs["prompt_mask"]
        completion_ids, completion_mask = inputs["completion_ids"], inputs["completion_mask"]
        input_ids = torch.cat([prompt_ids, completion_ids], dim=1)
        attention_mask = torch.cat([prompt_mask, completion_mask], dim=1)
        logits_to_keep = completion_ids.size(1)  # we only need to compute the logits for the completion tokens
        per_token_logps = self._get_per_token_logps(model, input_ids, attention_mask, logits_to_keep)

        # Compute the loss
        advantages = inputs["advantages"]
        # When using num_iterations == 1, old_per_token_logps == per_token_logps,
        # so we can skip it's computation (see _generate_and_score_completions) and use per_token_logps.detach() instead.
        old_per_token_logps = (
            per_token_logps.detach() if inputs["old_per_token_logps"] is None else inputs["old_per_token_logps"]
        )
        coef_1 = torch.exp(per_token_logps - old_per_token_logps)
        coef_2 = torch.clamp(coef_1, 1 - self.epsilon_low, 1 + self.epsilon_high)

        if self.delta is not None:
            # Use clamp instead of min to handle tensor-float comparison
            per_token_loss1 = torch.clamp(coef_1, max=self.delta) * advantages.unsqueeze(1)
        else:
            # Original GRPO clipping (only lower bound implicitly applied by the final min)
            per_token_loss1 = coef_1 * advantages.unsqueeze(1)

        per_token_loss2 = coef_2 * advantages.unsqueeze(1)
        per_token_loss = -torch.min(per_token_loss1, per_token_loss2)
        
        # Compute the KL divergence between the model and the reference model
        if self.beta != 0.0:
            with torch.no_grad():
                if self.ref_model is not None:
                    ref_per_token_logps = self._get_per_token_logps(
                        self.ref_model, input_ids, attention_mask, logits_to_keep
                    )
                else:
                    with self.accelerator.unwrap_model(self.model).disable_adapter(): # type: ignore
                        ref_per_token_logps = self._get_per_token_logps(
                            self.model, input_ids, attention_mask, logits_to_keep
                        )
            per_token_kl = (
                torch.exp(ref_per_token_logps - per_token_logps) - (ref_per_token_logps - per_token_logps) - 1
            )
            per_token_loss = per_token_loss + self.beta * per_token_kl
            mean_kl = (per_token_kl * completion_mask).sum() / completion_mask.sum()
            self._metrics[mode]["kl"].append(self.accelerator.gather_for_metrics(mean_kl).nanmean().item()) # type: ignore

        if self.loss_type == "grpo":
            loss = ((per_token_loss * completion_mask).sum(-1) / completion_mask.sum(-1).clamp(min=1.0)).mean()
        elif self.loss_type == "bnpo":
            loss = (per_token_loss * completion_mask).sum() / completion_mask.sum().clamp(min=1.0)
        elif self.loss_type == "dr_grpo":
            loss = (per_token_loss * completion_mask).sum() / (per_token_loss.size(0) * self.max_completion_length) # type: ignore
        else:
            raise ValueError(f"Unknown loss type: {self.loss_type}")

        # Compute the clipped probability ratios
        is_low_clipped = (coef_1 < 1 - self.epsilon_low) & (advantages.unsqueeze(1) < 0)
        is_high_clipped = (coef_1 > 1 + self.epsilon_high) & (advantages.unsqueeze(1) > 0)
        is_region_clipped = is_low_clipped | is_high_clipped

        low_clip = (is_low_clipped * completion_mask).sum() / completion_mask.sum()
        high_clip = (is_high_clipped * completion_mask).sum() / completion_mask.sum()
        clip_ratio = (is_region_clipped * completion_mask).sum() / completion_mask.sum()

        gathered_low_clip = self.accelerator.gather_for_metrics(low_clip)
        self._metrics[mode]["clip_ratio/low_mean"].append(gathered_low_clip.nanmean().item()) # type: ignore
        self._metrics[mode]["clip_ratio/low_min"].append(nanmin(gathered_low_clip).item()) # type: ignore
        gathered_high_clip = self.accelerator.gather_for_metrics(high_clip)
        self._metrics[mode]["clip_ratio/high_mean"].append(gathered_high_clip.nanmean().item()) # type: ignore
        self._metrics[mode]["clip_ratio/high_max"].append(nanmax(gathered_high_clip).item()) # type: ignore
        gathered_clip_ratio = self.accelerator.gather_for_metrics(clip_ratio)
        self._metrics[mode]["clip_ratio/region_mean"].append(gathered_clip_ratio.nanmean().item()) # type: ignore
        return loss
 
    def evaluate(self, eval_dataset=None, ignore_keys=None, metric_key_prefix="eval", **kwargs):
        """
        Override the evaluate method to use env.evaluate() directly.
        This bypasses the standard batch-by-batch evaluation and uses the environment's
        built-in evaluation logic instead.
        """
        self.logger.info("Running evaluation using environment's evaluate method")
<<<<<<< HEAD
        
        # Call env.evaluate with appropriate parameters
        eval_results = self.env.evaluate(
            client=self.oai_client,
            model=self._get_model_name(),
            sampling_args=self._get_sampling_args(),
            max_concurrent=self.max_concurrent,
        )
        
=======

        # Only the main process computes evaluation to avoid duplicate work
        if self.accelerator.is_main_process:
            eval_results = self.async_generator.evaluate(num_samples=-1)
        else:
            eval_results = None

        # Broadcast the results from rank 0 to all other ranks
        broadcast_list = [eval_results]
        broadcast_object_list(broadcast_list, from_process=0)
        eval_results = broadcast_list[0]
        assert eval_results is not None
>>>>>>> 6d73f462
        # Process results to compute metrics
        metrics = {}
        
        # Compute reward statistics
<<<<<<< HEAD
        if 'reward' in eval_results:
            rewards = torch.tensor(eval_results['reward'])
            metrics['eval_reward'] = rewards.mean().item()
            metrics['eval_reward_std'] = rewards.std().item() 
        
        # Log individual reward function scores
        for key in eval_results:
            if key.startswith('reward_') and key != 'reward':
                reward_values = eval_results[key]
=======
        rewards = torch.tensor(eval_results.reward)
        metrics["eval_reward"] = rewards.mean().item()
        metrics["eval_reward_std"] = rewards.std().item()

        # Log individual reward function scores
        non_reward_metric_keys = [
            "reward",
            "prompt",
            "completion",
            "info",
            "answer",
            "state",
            "task",
        ]
        for key in eval_results.metrics:
            if key not in non_reward_metric_keys:
                reward_values = eval_results.metrics[key]
>>>>>>> 6d73f462
                if isinstance(reward_values, list):
                    metrics[f'eval_rewards/{key[7:]}'] = float(np.mean(reward_values))
                else:
                    metrics[f'eval_rewards/{key[7:]}'] = reward_values.mean().item()
        
        # Compute completion length statistics
<<<<<<< HEAD
        if 'completion' in eval_results:
            completions = eval_results['completion']
            if isinstance(completions[0], str):
                # Completion format - directly tokenize strings
                completion_lengths = [len(self.processing_class.encode(c)) for c in completions] # type: ignore
            else:
                # Chat format - use apply_chat_template
                completion_lengths = []
                for comp in completions:
                    # Apply chat template to get the full text
                    tokens = self.processing_class.apply_chat_template(comp, tokenize=True, add_generation_prompt=False) # type: ignore
                    # Tokenize and count
                    completion_lengths.append(len(tokens))
            
            metrics['eval_completions/mean_length'] = float(np.mean(completion_lengths))
            metrics['eval_completions/min_length'] = int(np.min(completion_lengths))
            metrics['eval_completions/max_length'] = int(np.max(completion_lengths))
        
        # Log sample completions if requested
        if self.accelerator.is_main_process and self.log_completions and 'prompt' in eval_results:
            # Prepare textual logs
            prompts = eval_results['prompt'][:self.num_completions_to_print]
            completions = eval_results['completion'][:self.num_completions_to_print]
            
            # Extract rewards for logging
            reward_dict = {}
            if 'reward' in eval_results:
                reward_dict['reward'] = eval_results['reward'][:self.num_completions_to_print]
            for key in eval_results:
                if key.startswith('reward_') and key != 'reward':
                    reward_dict[key] = eval_results[key][:self.num_completions_to_print]
            
            # Print sample
            print_prompt_completions_sample(
                prompts,
                completions, 
                reward_dict,
=======
        assert isinstance(self.processing_class, PreTrainedTokenizerBase)
        completions = eval_results.completion
        if isinstance(completions[0], str):
            # Completion format - directly tokenize strings
            completion_lengths = [
                len(self.processing_class.encode(c))  # type: ignore
                for c in completions
            ]
        else:
            # Chat format - use apply_chat_template
            completion_lengths = []
            for comp in completions:
                # Apply chat template to get the full text
                tokens = self.processing_class.apply_chat_template(
                    comp,  # type: ignore
                    tokenize=True,
                    add_generation_prompt=False,
                )
                # Tokenize and count
                completion_lengths.append(len(tokens))

        metrics["eval_completions/mean_length"] = float(np.mean(completion_lengths))
        metrics["eval_completions/min_length"] = int(np.min(completion_lengths))
        metrics["eval_completions/max_length"] = int(np.max(completion_lengths))

        # Log sample completions if requested
        if self.accelerator.is_main_process and self.log_completions:
            # Prepare textual logs
            prompts = eval_results.prompt[: self.num_completions_to_print]
            completions = eval_results.completion[: self.num_completions_to_print]

            # Extract rewards for logging
            reward_dict = {}
            reward_dict["reward"] = eval_results.reward[: self.num_completions_to_print]
            for key in eval_results.metrics:
                reward_dict[key] = eval_results.metrics[key][
                    : self.num_completions_to_print
                ]

            # Print sample
            print_prompt_completions_sample(
                prompts,
                completions,
                reward_dict["reward"],
>>>>>>> 6d73f462
                self.state.global_step,
            )
            
            # Log to wandb if available
            if self.args.report_to and "wandb" in self.args.report_to and wandb.run is not None:
                import pandas as pd
                
                table_data = {
                    "step": [str(self.state.global_step)] * len(prompts),
                    "prompt": prompts,
<<<<<<< HEAD
                    "completion": completions,
=======
                    "completion": [
                        self._sanitize_tool_calls(c)  # type: ignore
                        for c in completions
                    ],
>>>>>>> 6d73f462
                }
                for k, v in reward_dict.items():
                    table_data[k] = v
                    
                df = pd.DataFrame(table_data)
                wandb.log({"eval_completions": wandb.Table(dataframe=df)})
        
        # Log all metrics
        self.log(metrics)
        
        # Return metrics dict to match base class signature
        return metrics
    
    def log(self, logs: dict[str, float], start_time: float | None = None) -> None:
        mode = "train" if self.model is not None and self.model.training else "eval" # type: ignore
        metrics = {key: sum(val) / len(val) for key, val in self._metrics[mode].items()}  # average the metrics

        # This method can be called both in training and evaluation. When called in evaluation, the keys in `logs`
        # start with "eval_". We need to add the prefix "eval_" to the keys in `metrics` to match the format.
        if mode == "eval":
            metrics = {f"eval_{key}": val for key, val in metrics.items()}

        logs = {**logs, **metrics}
        if start_time is not None:
            super().log(logs, start_time)
        else:
            super().log(logs)
        self._metrics[mode].clear()

        if self.accelerator.is_main_process and self.log_completions:
            if len(self._textual_logs["prompt"]) > 0:
                print_prompt_completions_sample(
                    self._textual_logs["prompt"],
                    self._textual_logs["completion"],
                    self._textual_logs["rewards"]["reward"],
                    self.state.global_step,
                )

            if self.args.report_to and "wandb" in self.args.report_to and wandb.run is not None:
                import pandas as pd
 
                table = {
                    "step": [str(self.state.global_step)] * len(self._textual_logs["prompt"]),
                    "prompt": list(self._textual_logs["prompt"]),
                    "completion": list(self._textual_logs["completion"]),
                    **{k: list(v) for k, v in self._textual_logs["rewards"].items()},
                }
                if len(table["prompt"]) > 0:
                    df = pd.DataFrame(table)
                    if self.wandb_log_unique_prompts:
                        df = df.drop_duplicates(subset=["prompt"])
                    wandb.log({"completions": wandb.Table(dataframe=df)})

            # Clear the textual logs after logging
            self._textual_logs["prompt"].clear()
            self._textual_logs["completion"].clear()
            for key in self._textual_logs["rewards"]:
                self._textual_logs["rewards"][key].clear()

    def _log_reward_metrics_primary(
        self,
        mode: str,
        all_reward_dict: Dict[str, Any],
        all_rewards: torch.Tensor,
        generation_batch_size: int
    ) -> None:
        """
        Log generation metrics (PRIMARY PROCESS ONLY).
        This handles reward statistics and per-reward-function metrics using the full batch data.
        """
        # Log reward statistics using full batch
        mean_rewards = all_rewards.view(-1, self.num_generations).mean(dim=1)
        std_rewards = all_rewards.view(-1, self.num_generations).std(dim=1)
        self._metrics[mode]["reward"].append(mean_rewards.mean().item())
        self._metrics[mode]["reward_std"].append(std_rewards.mean().item())
        
        # Log individual reward function scores as metrics
        for reward_key in all_reward_dict:
            if reward_key != 'reward':  # Skip the consolidated reward
                reward_values = all_reward_dict[reward_key]
                if isinstance(reward_values, list):
                    reward_tensor = torch.tensor(reward_values, device=all_rewards.device)
                else:
                    reward_tensor = reward_values
                mean_reward = reward_tensor.mean().item()
                self._metrics[mode][f"rewards/{reward_key}"].append(mean_reward)

    def _log_textual_data_primary(
        self,
        all_prompts: List[Union[str, List[Dict[str, Any]]]],
        all_completions: List[Union[str, List[Dict[str, Any]]]],
        all_reward_dict: Dict[str, Any]
    ) -> None:
        """
        Log textual data for wandb (PRIMARY PROCESS ONLY).
        This logs the full batch of prompts, completions, and rewards.
        """
        self._textual_logs["prompt"].extend(all_prompts)
        self._textual_logs["completion"].extend(all_completions)
        
        # Log all reward scores - both individual functions and consolidated
        for reward_key in all_reward_dict:
            reward_values = all_reward_dict[reward_key]
            self._textual_logs["rewards"][reward_key].extend(
                reward_values.tolist() if isinstance(reward_values, torch.Tensor) else reward_values
            )

    def _log_completion_metrics_primary(
        self,
        mode: str,
        all_completion_mask: List[List[int]],
        all_completion_ids: List[List[int]],
        all_prompt_mask: List[List[int]]
    ) -> None:
        """
        Log completion-related metrics (PRIMARY PROCESS ONLY).
        This handles completion length statistics using the full batch data.
        """
        # Log token count
        if mode == "train":
            total_tokens = sum(len(pm) + len(cm) for pm, cm in zip(all_prompt_mask, all_completion_mask))
            self.state.num_input_tokens_seen += total_tokens
        self._metrics[mode]["num_tokens"] = [self.state.num_input_tokens_seen]
        
        # Log completion lengths
        completion_lengths = [sum(mask) for mask in all_completion_mask]
        self._metrics[mode]["completions/mean_length"].append(float(sum(completion_lengths)) / len(completion_lengths))
        self._metrics[mode]["completions/min_length"].append(float(min(completion_lengths)))
        self._metrics[mode]["completions/max_length"].append(float(max(completion_lengths)))
        
        # Check for EOS tokens  
        term_lengths = []
        for comp_ids, comp_mask in zip(all_completion_ids, all_completion_mask):
            has_eos = any(token == self.processing_class.eos_token_id for token, mask in zip(comp_ids, comp_mask) if mask) # type: ignore
            if has_eos:
                term_lengths.append(sum(comp_mask))
        
        clipped_completions_ratio = 1 - len(term_lengths) / len(completion_lengths)
        self._metrics[mode]["completions/clipped_ratio"].append(clipped_completions_ratio)
        
        if len(term_lengths) == 0:
            term_lengths = [0]
        self._metrics[mode]["completions/mean_terminated_length"].append(float(sum(term_lengths)) / len(term_lengths))
        self._metrics[mode]["completions/min_terminated_length"].append(float(min(term_lengths)))
        self._metrics[mode]["completions/max_terminated_length"].append(float(max(term_lengths)))
    <|MERGE_RESOLUTION|>--- conflicted
+++ resolved
@@ -1081,7 +1081,6 @@
         built-in evaluation logic instead.
         """
         self.logger.info("Running evaluation using environment's evaluate method")
-<<<<<<< HEAD
         
         # Call env.evaluate with appropriate parameters
         eval_results = self.env.evaluate(
@@ -1091,25 +1090,10 @@
             max_concurrent=self.max_concurrent,
         )
         
-=======
-
-        # Only the main process computes evaluation to avoid duplicate work
-        if self.accelerator.is_main_process:
-            eval_results = self.async_generator.evaluate(num_samples=-1)
-        else:
-            eval_results = None
-
-        # Broadcast the results from rank 0 to all other ranks
-        broadcast_list = [eval_results]
-        broadcast_object_list(broadcast_list, from_process=0)
-        eval_results = broadcast_list[0]
-        assert eval_results is not None
->>>>>>> 6d73f462
         # Process results to compute metrics
         metrics = {}
         
         # Compute reward statistics
-<<<<<<< HEAD
         if 'reward' in eval_results:
             rewards = torch.tensor(eval_results['reward'])
             metrics['eval_reward'] = rewards.mean().item()
@@ -1119,32 +1103,12 @@
         for key in eval_results:
             if key.startswith('reward_') and key != 'reward':
                 reward_values = eval_results[key]
-=======
-        rewards = torch.tensor(eval_results.reward)
-        metrics["eval_reward"] = rewards.mean().item()
-        metrics["eval_reward_std"] = rewards.std().item()
-
-        # Log individual reward function scores
-        non_reward_metric_keys = [
-            "reward",
-            "prompt",
-            "completion",
-            "info",
-            "answer",
-            "state",
-            "task",
-        ]
-        for key in eval_results.metrics:
-            if key not in non_reward_metric_keys:
-                reward_values = eval_results.metrics[key]
->>>>>>> 6d73f462
                 if isinstance(reward_values, list):
                     metrics[f'eval_rewards/{key[7:]}'] = float(np.mean(reward_values))
                 else:
                     metrics[f'eval_rewards/{key[7:]}'] = reward_values.mean().item()
         
         # Compute completion length statistics
-<<<<<<< HEAD
         if 'completion' in eval_results:
             completions = eval_results['completion']
             if isinstance(completions[0], str):
@@ -1182,52 +1146,6 @@
                 prompts,
                 completions, 
                 reward_dict,
-=======
-        assert isinstance(self.processing_class, PreTrainedTokenizerBase)
-        completions = eval_results.completion
-        if isinstance(completions[0], str):
-            # Completion format - directly tokenize strings
-            completion_lengths = [
-                len(self.processing_class.encode(c))  # type: ignore
-                for c in completions
-            ]
-        else:
-            # Chat format - use apply_chat_template
-            completion_lengths = []
-            for comp in completions:
-                # Apply chat template to get the full text
-                tokens = self.processing_class.apply_chat_template(
-                    comp,  # type: ignore
-                    tokenize=True,
-                    add_generation_prompt=False,
-                )
-                # Tokenize and count
-                completion_lengths.append(len(tokens))
-
-        metrics["eval_completions/mean_length"] = float(np.mean(completion_lengths))
-        metrics["eval_completions/min_length"] = int(np.min(completion_lengths))
-        metrics["eval_completions/max_length"] = int(np.max(completion_lengths))
-
-        # Log sample completions if requested
-        if self.accelerator.is_main_process and self.log_completions:
-            # Prepare textual logs
-            prompts = eval_results.prompt[: self.num_completions_to_print]
-            completions = eval_results.completion[: self.num_completions_to_print]
-
-            # Extract rewards for logging
-            reward_dict = {}
-            reward_dict["reward"] = eval_results.reward[: self.num_completions_to_print]
-            for key in eval_results.metrics:
-                reward_dict[key] = eval_results.metrics[key][
-                    : self.num_completions_to_print
-                ]
-
-            # Print sample
-            print_prompt_completions_sample(
-                prompts,
-                completions,
-                reward_dict["reward"],
->>>>>>> 6d73f462
                 self.state.global_step,
             )
             
@@ -1238,14 +1156,7 @@
                 table_data = {
                     "step": [str(self.state.global_step)] * len(prompts),
                     "prompt": prompts,
-<<<<<<< HEAD
                     "completion": completions,
-=======
-                    "completion": [
-                        self._sanitize_tool_calls(c)  # type: ignore
-                        for c in completions
-                    ],
->>>>>>> 6d73f462
                 }
                 for k, v in reward_dict.items():
                     table_data[k] = v
@@ -1280,7 +1191,7 @@
                 print_prompt_completions_sample(
                     self._textual_logs["prompt"],
                     self._textual_logs["completion"],
-                    self._textual_logs["rewards"]["reward"],
+                    self._textual_logs["rewards"],
                     self.state.global_step,
                 )
 
@@ -1391,4 +1302,4 @@
         self._metrics[mode]["completions/mean_terminated_length"].append(float(sum(term_lengths)) / len(term_lengths))
         self._metrics[mode]["completions/min_terminated_length"].append(float(min(term_lengths)))
         self._metrics[mode]["completions/max_terminated_length"].append(float(max(term_lengths)))
-    + 