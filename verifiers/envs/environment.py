--- conflicted
+++ resolved
@@ -349,7 +349,6 @@
             for col in inputs.column_names:
                 if col == "info":
                     # handle info column to ensure mutable dicts
-<<<<<<< HEAD
                     results[col] = []
                     for item in inputs[col]:
                         item_dict = dict(item)
@@ -358,9 +357,6 @@
                             import json
                             item_dict["oai_tools"] = json.loads(item_dict["oai_tools"])
                         results[col].append(item_dict)
-=======
-                    results_dict[col] = [dict(item) for item in inputs[col]]
->>>>>>> 0c1ff29f
                 else:
                     results_dict[col] = deepcopy(inputs[col])
         else:
