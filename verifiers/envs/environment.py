--- conflicted
+++ resolved
@@ -250,7 +250,6 @@
                         **clean_sampling_args,
                         "modalities": ["text"],
                     }
-<<<<<<< HEAD
 
                 # Build common args for chat completion request
                 method = client.chat.completions.create
@@ -259,8 +258,6 @@
                     "messages": prompt,  # type: ignore
                     **clean_sampling_args,
                 }
-=======
->>>>>>> 5931e8af
 
                 # Add tools if provided
                 if oai_tools:
