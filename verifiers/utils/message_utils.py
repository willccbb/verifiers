import json
from typing import cast

from verifiers.types import ChatMessage, Messages


def message_to_printable(message: ChatMessage) -> ChatMessage:
    """
    Removes image_url objects from message content.
    """
    new_message = {}
    new_message["role"] = message["role"]
    new_message["content"] = []
    if "tool_calls" in message:
        new_message["tool_calls"] = message["tool_calls"]
    content = message.get("content")
    if content is None:
        return cast(ChatMessage, new_message)
    if isinstance(content, str):
        new_message["content"].append(content)
    else:
        for c in content:
            if isinstance(c, str):
                new_message["content"].append(c)
            else:
                c_dict = dict(c)
                if c_dict["type"] == "text":
                    new_message["content"].append(c_dict["text"])
                elif c_dict["type"] == "image_url":
                    new_message["content"].append("[image]")
                elif str(c_dict.get("type", "")).startswith("input_audio"):
                    new_message["content"].append("[audio]")
    new_message["content"] = "\n\n".join(new_message["content"])
    return cast(ChatMessage, new_message)


def messages_to_printable(messages: Messages) -> Messages:
    """
    Removes image_url objects from messages.
    """
    if isinstance(messages, str):
        return messages
    return [message_to_printable(m) for m in messages]


def cleanup_message(message: ChatMessage) -> ChatMessage:
    new_message = {
        "role": message["role"],
        "content": []
    }

    if "tool_calls" in message:
        new_message["tool_calls"] = message["tool_calls"]
    if "tool_call_id" in message:
        new_message["tool_call_id"] = message["tool_call_id"]

    content = message.get("content")
    if content is None:
        return cast(ChatMessage, new_message)

    if isinstance(content, str):
        new_message["content"] = content
<<<<<<< HEAD
        return cast(ChatMessage, new_message)

    for c in content:
        c_dict = dict(c)
        c_type = c_dict.get("type")

        if c_type == "text":
            if c_dict.get("text") is not None:
                new_message["content"].append({
                    "type": "text",
                    "text": c_dict["text"]
                })

        elif c_type == "image_url":
            if "image_url" in c_dict:
                new_message["content"].append({
                    "type": "image_url",
                    "image_url": c_dict["image_url"]
                })

        elif c_type == "input_audio":
            if "input_audio" in c_dict:
                new_message["content"].append({
                    "type": "input_audio",
                    "input_audio": c_dict["input_audio"]
                })

        else:
            new_message["content"].append(c_dict)

=======
    else:
        for c in content:
            new_c = c.copy()
            c_dict = dict(c)
            if "image_url" in c_dict and "type" in c_dict and c_dict["type"] == "text":
                new_c.pop("image_url")
                new_message["content"].append(new_c)
            elif (
                "image_url" in c_dict
                and "type" in c_dict
                and c_dict["type"] == "image_url"
            ):
                new_c.pop("text")
                new_message["content"].append(new_c)
            elif str(c_dict.get("type", "")).startswith("input_audio"):
                # Ensure input_audio content blocks only have the required fields
                clean_c = {
                    "type": "input_audio",
                    "input_audio": c_dict.get("input_audio", {}),
                }
                new_message["content"].append(clean_c)
            else:
                new_message["content"].append(new_c)
>>>>>>> 16e624f9
    return cast(ChatMessage, new_message)


def cleanup_messages(messages: Messages) -> Messages:
    if isinstance(messages, str):
        return messages
    new_messages = []
    for m in messages:
        new_messages.append(cleanup_message(m))
    return new_messages


def sanitize_tool_calls(messages: Messages):
    """
    Sanitize tool calls from messages.
    """
    if not isinstance(messages, list):
        return messages
    sanitized_messages = []
    for m in messages:
        if "tool_calls" in m:
            new_m = {
                "role": m["role"],
                "content": m.get("content", ""),
                "tool_calls": [
                    json.dumps(tc.model_dump())  # type: ignore
                    for tc in m.get("tool_calls", [])
                ],
            }
            sanitized_messages.append(new_m)
        else:
            sanitized_messages.append(m)
    return sanitized_messages<|MERGE_RESOLUTION|>--- conflicted
+++ resolved
@@ -60,62 +60,36 @@
 
     if isinstance(content, str):
         new_message["content"] = content
-<<<<<<< HEAD
-        return cast(ChatMessage, new_message)
+        
+    else :
+        for c in content:
+            c_dict = dict(c)
+            c_type = c_dict.get("type")
 
-    for c in content:
-        c_dict = dict(c)
-        c_type = c_dict.get("type")
+            if c_type == "text":
+                if c_dict.get("text") is not None:
+                    new_message["content"].append({
+                        "type": "text",
+                        "text": c_dict["text"]
+                    })
 
-        if c_type == "text":
-            if c_dict.get("text") is not None:
-                new_message["content"].append({
-                    "type": "text",
-                    "text": c_dict["text"]
-                })
+            elif c_type == "image_url":
+                if "image_url" in c_dict:
+                    new_message["content"].append({
+                        "type": "image_url",
+                        "image_url": c_dict["image_url"]
+                    })
 
-        elif c_type == "image_url":
-            if "image_url" in c_dict:
-                new_message["content"].append({
-                    "type": "image_url",
-                    "image_url": c_dict["image_url"]
-                })
+            elif c_type == "input_audio":
+                if "input_audio" in c_dict:
+                    new_message["content"].append({
+                        "type": "input_audio",
+                        "input_audio": c_dict["input_audio"]
+                    })
 
-        elif c_type == "input_audio":
-            if "input_audio" in c_dict:
-                new_message["content"].append({
-                    "type": "input_audio",
-                    "input_audio": c_dict["input_audio"]
-                })
+            else:
+                new_message["content"].append(c_dict)
 
-        else:
-            new_message["content"].append(c_dict)
-
-=======
-    else:
-        for c in content:
-            new_c = c.copy()
-            c_dict = dict(c)
-            if "image_url" in c_dict and "type" in c_dict and c_dict["type"] == "text":
-                new_c.pop("image_url")
-                new_message["content"].append(new_c)
-            elif (
-                "image_url" in c_dict
-                and "type" in c_dict
-                and c_dict["type"] == "image_url"
-            ):
-                new_c.pop("text")
-                new_message["content"].append(new_c)
-            elif str(c_dict.get("type", "")).startswith("input_audio"):
-                # Ensure input_audio content blocks only have the required fields
-                clean_c = {
-                    "type": "input_audio",
-                    "input_audio": c_dict.get("input_audio", {}),
-                }
-                new_message["content"].append(clean_c)
-            else:
-                new_message["content"].append(new_c)
->>>>>>> 16e624f9
     return cast(ChatMessage, new_message)
 
 
