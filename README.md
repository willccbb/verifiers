--- conflicted
+++ resolved
@@ -64,16 +64,8 @@
 
 To install `verifiers` from source for core library development, install with:
 ```bash
-<<<<<<< HEAD
-git clone https://github.com/PrimeIntellect-ai/verifiers.git
-cd verifiers
-
-# for CPU-only dev:
-uv sync
-=======
 curl -sSL https://raw.githubusercontent.com/PrimeIntellect-ai/verifiers/main/scripts/install.sh | bash
 ```
->>>>>>> 863103f7
 
 If you want to dev with the trainer, do:
 ```bash
